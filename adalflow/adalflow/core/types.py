"""Functional data classes to support functional components like Generator, Retriever, and Assistant."""

from enum import Enum, auto
from typing import (
    List,
    Dict,
    Any,
    Optional,
    Union,
    Generic,
    TypeVar,
    Sequence,
    Literal,
    Callable,
    Awaitable,
    Generator,
    AsyncGenerator,
    AsyncIterator,
    Coroutine,
    Iterable,
)
from typing_extensions import TypeAlias
from collections import OrderedDict
from dataclasses import (
    dataclass,
    field,
    InitVar,
)
from uuid import UUID
from datetime import datetime
import uuid
import logging
import json
from collections.abc import AsyncIterable
from pydantic import BaseModel, Field

from adalflow.core.base_data_class import DataClass, required_field
from adalflow.core.tokenizer import Tokenizer
from adalflow.core.functional import (
    is_normalized,
    generate_function_call_expression_from_callable,
)
from adalflow.components.model_client import (
    CohereAPIClient,
    TransformersClient,
    AnthropicAPIClient,
    GroqAPIClient,
    OpenAIClient,
    GoogleGenAIClient,
    OllamaClient,
)

# Import OpenAI's ResponseStreamEvent for type alias

logger = logging.getLogger(__name__)

T_co = TypeVar("T_co", covariant=True)
T = TypeVar("T")  # invariant type


#######################################################################################
# Data modeling for ModelClient
######################################################################################
class ModelType(Enum):
    __doc__ = r"""The type of the model, including Embedder, LLM, Reranker.
     It helps ModelClient identify the model type required to correctly call the model."""
    EMBEDDER = auto()
    LLM = auto()
    LLM_REASONING = auto()  # use reasoning model compatible to openai.responses
    RERANKER = auto()  # ranking model
    IMAGE_GENERATION = auto()  # image generation models like DALL-E
    UNDEFINED = auto()


@dataclass
class ModelClientType:
    __doc__ = r"""A quick way to access all model clients in the ModelClient module.

    From this:

    .. code-block:: python

        from adalflow.components.model_client import CohereAPIClient, TransformersClient, AnthropicAPIClient, GroqAPIClient, OpenAIClient

        model_client = OpenAIClient()

    To this:

    .. code-block:: python

        from adalflow.core.types import ModelClientType

        model_client = ModelClientType.OPENAI()
    """
    COHERE = CohereAPIClient
    TRANSFORMERS = TransformersClient
    ANTHROPIC = AnthropicAPIClient
    GROQ = GroqAPIClient
    OPENAI = OpenAIClient
    GOOGLE_GENAI = GoogleGenAIClient
    OLLAMA = OllamaClient


# TODO: define standard required outputs
def get_model_args(model_type: ModelType) -> List[str]:
    r"""Get the required keys in model_kwargs for a specific model type.

    note:
    If your model inference sdk uses different keys, you need to convert them to the standard keys here in their specifc ModelClient.

    Args:
        model_type (ModelType): The model type

    Returns:
        List[str]: The required keys in model_kwargs
    """
    if model_type == ModelType.EMBEDDER:
        return ["model"]
    elif model_type == ModelType.LLM:
        return ["model"]
    elif model_type == ModelType.RERANKER:
        return ["model", "top_k", "documents", "query"]
    else:
        return []


#######################################################################################
# Data modeling for Embedder component
######################################################################################
@dataclass
class Embedding:
    """
    Container for a single embedding.

    In sync with api spec, same as openai/types/embedding.py
    """

    embedding: List[float]
    index: Optional[int]  # match with the index of the input, in case some are missing


@dataclass
class Usage:
    """
    In sync with OpenAI embedding api spec, same as openai/types/create_embedding_response.py
    """

    prompt_tokens: int
    total_tokens: int


@dataclass
class EmbedderOutput(DataClass):
    __doc__ = r"""Container to hold the response from an Embedder datacomponent for a single batch of input.

    Data standard for Embedder model output to interact with other components.
    Batch processing is often available, thus we need a list of Embedding objects.
    """

    data: List[Embedding] = field(
        default_factory=list, metadata={"desc": "List of embeddings"}
    )
    model: Optional[str] = field(default=None, metadata={"desc": "Model name"})
    usage: Optional[Usage] = field(default=None, metadata={"desc": "Usage tracking"})
    error: Optional[str] = field(default=None, metadata={"desc": "Error message"})
    raw_response: Optional[Any] = field(
        default=None, metadata={"desc": "Raw response"}
    )  # only used if error
    input: Optional[List[str]] = field(default=None, metadata={"desc": "Input text"})

    @property
    def length(self) -> int:
        return len(self.data) if self.data and isinstance(self.data, Sequence) else 0

    @property
    def embedding_dim(self) -> int:
        r"""The dimension of the embedding, assuming all embeddings have the same dimension.

        Returns:
            int: The dimension of the embedding, -1 if no embedding is available
        """
        return (
            len(self.data[0].embedding) if self.data and self.data[0].embedding else -1
        )

    @property
    def is_normalized(self) -> bool:
        r"""Check if the embeddings are normalized to unit vectors.

        Returns:
            bool: True if the embeddings are normalized, False otherwise
        """
        return (
            is_normalized(self.data[0].embedding)
            if self.data and self.data[0].embedding
            else False
        )


EmbedderInputType = Union[str, Sequence[str]]
EmbedderOutputType = EmbedderOutput

BatchEmbedderInputType = EmbedderInputType
BatchEmbedderOutputType = List[EmbedderOutputType]


#######################################################################################
# Data modeling for Generator component
######################################################################################
@dataclass
class TokenLogProb:
    r"""similar to openai.ChatCompletionTokenLogprob"""

    token: str
    logprob: float


@dataclass
class CompletionUsage:
    __doc__ = r"In sync with OpenAI completion usage api spec at openai/types/completion_usage.py"
    completion_tokens: Optional[int] = field(
        metadata={"desc": "Number of tokens in the generated completion"}, default=None
    )
    prompt_tokens: Optional[int] = field(
        metadata={"desc": "Number of tokens in the prompt"}, default=None
    )
    total_tokens: Optional[int] = field(
        metadata={
            "desc": "Total number of tokens used in the request (prompt + completion)"
        },
        default=None,
    )


@dataclass
class InputTokensDetails:
    __doc__ = r"Details about input tokens used in a response"
    cached_tokens: Optional[int] = field(
        metadata={"desc": "Number of cached tokens used"}, default=0
    )


@dataclass
class OutputTokensDetails:
    __doc__ = r"Details about output tokens used in a response"
    reasoning_tokens: Optional[int] = field(
        metadata={"desc": "Number of tokens used for reasoning"}, default=0
    )


@dataclass
class ResponseUsage:
    __doc__ = r"Usage information for a response, including token counts, in sync with OpenAI response usage api spec at openai/types/response_usage.py"
    input_tokens: int = field(metadata={"desc": "Number of input tokens used"})
    output_tokens: int = field(metadata={"desc": "Number of output tokens used"})
    total_tokens: int = field(metadata={"desc": "Total number of tokens used"})
    input_tokens_details: InputTokensDetails = field(
        metadata={"desc": "Details about input tokens"},
        default_factory=InputTokensDetails,
    )
    output_tokens_details: OutputTokensDetails = field(
        metadata={"desc": "Details about output tokens"},
        default_factory=OutputTokensDetails,
    )


#######################################################################################
# Data modeling for Retriever component
######################################################################################

RetrieverQueryType = TypeVar("RetrieverQueryType", contravariant=True)
RetrieverStrQueryType = str
RetrieverQueriesType = Union[RetrieverQueryType, Sequence[RetrieverQueryType]]
RetrieverStrQueriesType = Union[str, Sequence[RetrieverStrQueryType]]

RetrieverDocumentType = TypeVar("RetrieverDocumentType", contravariant=True)
RetrieverStrDocumentType = str  # for text retrieval
RetrieverDocumentsType = Sequence[RetrieverDocumentType]


@dataclass
class RetrieverOutput(DataClass):
    __doc__ = r"""Save the output of a single query in retrievers.

    It is up to the subclass of Retriever to specify the type of query and document.
    """

    id: str = field(default=None, metadata={"desc": "The unique id of the output"})

    doc_indices: List[int] = field(
        default=required_field, metadata={"desc": "List of document indices"}
    )
    doc_scores: List[float] = field(
        default=None, metadata={"desc": "List of document scores"}
    )
    query: RetrieverQueryType = field(
        default=None, metadata={"desc": "The query used to retrieve the documents"}
    )
    documents: List[RetrieverDocumentType] = field(
        default=None, metadata={"desc": "List of retrieved documents"}
    )


RetrieverOutputType = Union[
    List[RetrieverOutput], RetrieverOutput
]  # so to support multiple queries at once


#######################################################################################
# Data modeling for function calls
######################################################################################
AsyncCallable = Callable[..., Awaitable[Any]]


@dataclass
class FunctionDefinition(DataClass):
    __doc__ = r"""The data modeling of a function definition, including the name, description, and parameters."""
    # class_instance: Optional[Any] = field(
    #     default=None,
    #     metadata={"desc": "The instance of the class this function belongs to"},
    # )
    # NOTE: for class method: cls_name + "_" + name
    func_name: str = field(
        metadata={"desc": "The name of the tool"}, default=required_field
    )
    func_desc: Optional[str] = field(
        default=None, metadata={"desc": "The description of the tool"}
    )
    func_parameters: Dict[str, object] = field(
        default_factory=dict, metadata={"desc": "The schema of the parameters"}
    )

    def fn_schema_str(self, type: Literal["json", "yaml"] = "json") -> str:
        r"""Get the function definition str to be used in the prompt.

        You should also directly use :meth:`to_json` and :meth:`to_yaml` to get the schema in JSON or YAML format.
        """
        if type == "json":
            return self.to_json()
        elif type == "yaml":
            return self.to_yaml()
        else:
            raise ValueError(f"Unsupported type: {type}")


@dataclass
class Function(DataClass):
    __doc__ = r"""The data modeling of a function call, including the name and keyword arguments.

    You can use the exclude in :meth:`to_json` and :meth:`to_yaml` to exclude the `thought` field if you do not want to use chain-of-thought pattern.

    Example:

    .. code-block:: python

        # assume the function is added in a context_map
        # context_map = {"add": add}

        def add(a, b):
            return a + b

        # call function add with arguments 1 and 2
        fun = Function(name="add", kwargs={"a": 1, "b": 2})
        # evaluate the function
        result = context_map[fun.name](**fun.kwargs)

        # or call with positional arguments
        fun = Function(name="add", args=[1, 2])
        result = context_map[fun.name](*fun.args)
    """
    thought: Optional[str] = field(
        default=None, metadata={"desc": "Why the function is called"}
    )  # if the model itself is a thinking model, disable thought field
    name: str = field(default="", metadata={"desc": "The name of the function"})
    args: Optional[List[object]] = field(
        default_factory=list,
        metadata={"desc": "The positional arguments of the function"},
    )
    kwargs: Optional[Dict[str, object]] = field(
        default_factory=dict,
        metadata={"desc": "The keyword arguments of the function"},
    )

    @classmethod
    def from_function(
        cls,
        func: Union[Callable[..., Any], AsyncCallable],
        thought: Optional[str] = None,
        *args,
        **kwargs,
    ) -> "Function":
        r"""Create a Function object from a function.

        Args:
            fun (Union[Callable[..., Any], AsyncCallable]): The function to be converted

        Returns:
            Function: The Function object

        Usage:
        1. Create a Function object from a function call:
        2. use :meth:`to_json` and :meth:`to_yaml` to get the schema in JSON or YAML format.
        3. This will be used as an example in prompt showing LLM how to call the function.

        Example:

        .. code-block:: python

            from adalflow.core.types import Function

            def add(a, b):
                return a + b

            # create a function call object with positional arguments
            fun = Function.from_function(add, thought="Add two numbers", 1, 2)
            print(fun)

            # output
            # Function(thought='Add two numbers', name='add', args=[1, 2])
        """
        return cls(
            thought=thought,
            name=func.__name__,
            args=args,
            kwargs=kwargs,
        )

    __output_fields__ = ["thought", "name", "kwargs"]


_action_desc = """FuncName(<kwargs>) \
Valid function call expression. \
Example: "FuncName(a=1, b=2)" \
Follow the data type specified in the function parameters.\
e.g. for Type object with x,y properties, use "ObjectType(x=1, y=2)"""


@dataclass
class QueueSentinel:
    """Special sentinel object to mark the end of a stream when using asyncio.Queue for stream processing."""

    type: Literal["queue_sentinel"] = "queue_sentinel"
    """Type discriminator for the sentinel."""


@dataclass
class RawResponsesStreamEvent:
    """Streaming event for storing the raw responses from the LLM. These are 'raw' events, i.e. they are directly passed through
    from the LLM.
    """

    data: Any
    """The raw responses streaming event from the LLM."""

    type: Literal["raw_response_event"] = "raw_response_event"
    """The type of the event."""


@dataclass
class GeneratorOutput(DataClass, Generic[T_co]):
    __doc__ = r"""
    The output data class for the Generator component.
    We can not control its output 100%, so we use this to track the error_message and
    allow the raw string output to be passed through.

    (1) When model predict and output processors are both without error,
    we have data as the final output, error as None.
    (2) When either model predict or output processors have error,
    we have data as None, error as the error message.

    Raw_response will depends on the model predict.
    """
    id: Optional[str] = field(
        default=None, metadata={"desc": "The unique id of the output"}
    )

    data: T_co = field(
        default=None,
        metadata={"desc": "The final output data potentially after output parsers"},
    )  # for reasoning model, this is only the text content/answer (raw_response)
    # extend to support thinking and tool use
    thinking: Optional[str] = field(
        default=None, metadata={"desc": "The thinking of the model"}
    )
    tool_use: Optional[Function] = field(
        default=None, metadata={"desc": "The tool use of the model"}
    )
    error: Optional[str] = field(
        default=None,
        metadata={"desc": "Error message if any"},
    )
    usage: Optional[CompletionUsage] = field(
        default=None, metadata={"desc": "Usage tracking"}
    )

    # The caller expects the raw_response to follow the OpenAI API documentation for streams
    raw_response: Optional[Union[str, AsyncIterable[T_co], Iterable[T_co]]] = field(
        default=None, metadata={"desc": "Raw string chunk generator from the model"}
    )  # parsed from model client response

    api_response: Optional[Any] = field(
        default=None, metadata={"desc": "Raw response from the api/model client"}
    )
    metadata: Optional[Dict[str, object]] = field(
        default=None, metadata={"desc": "Additional metadata"}
    )

    async def stream_events(self) -> AsyncIterator[T_co]:
        """
        Stream raw events from the Generator's raw response which has the processed version of api_response.
        If the raw_response has already been consumed, yield from the data field

        Returns:
            AsyncIterator[T_co]: An async iterator that yields events stored in raw_response
        """
        count = 0

        # Fallback to raw_response if event_queue didn't yield anything
        if isinstance(self.raw_response, AsyncIterable):
            async for event in self.raw_response:
                count += 1
                yield event

        # if the stream is already consumed and there is final data then just return the final data
        if count == 0 and self.data:
            yield self.data


GeneratorOutputType = GeneratorOutput[object]


@dataclass
class FunctionExpression(DataClass):
    __doc__ = r"""The data modeling of a function expression for a call, including the name and arguments.

    Example:

    .. code-block:: python

        def add(a, b):
            return a + b

        # call function add with positional arguments 1 and 2
        fun_expr = FunctionExpression(action="add(1, 2)")
        # evaluate the expression
        result = eval(fun_expr.action)
        print(result)
        # Output: 3

        # call function add with keyword arguments
        fun_expr = FunctionExpression(action="add(a=1, b=2)")
        result = eval(fun_expr.action)
        print(result)
        # Output: 3

    Why asking LLM to generate function expression (code snippet) for a function call?
    - It is more efficient/compact to call a function.
    - It is more flexible.
        (1) for the full range of Python expressions, including arithmetic operations, nested function calls, and more.
        (2) allow to pass variables as arguments.
    - Ease of parsing using ``ast`` module.

    The benefits are less failed function calls.
    """
    # question: str = field(
    #     default=None, metadata={"desc": "The question to ask the LLM"}
    # )
    thought: str = field(default=None, metadata={"desc": "Why the function is called"})
    action: str = field(
        default_factory=required_field,
        metadata={"desc": _action_desc},
    )

    @classmethod
    def from_function(
        cls,
        func: Union[Callable[..., Any], AsyncCallable],
        thought: Optional[str] = None,
        *args,
        **kwargs,
    ) -> "FunctionExpression":
        r"""Create a FunctionExpression object from a function.

        Args:
            fun (Union[Callable[..., Any], AsyncCallable]): The function to be converted

        Returns:
            FunctionExpression: The FunctionExpression object

        Usage:
        1. Create a FunctionExpression object from a function call:
        2. use :meth:`to_json` and :meth:`to_yaml` to get the schema in JSON or YAML format.
        3. This will be used as an example in prompt showing LLM how to call the function.

        Example:

        .. code-block:: python

            from adalflow.core.types import FunctionExpression

            def add(a, b):
                return a + b

            # create an expression for the function call and using keyword arguments
            fun_expr = FunctionExpression.from_function(
                add, thought="Add two numbers", a=1, b=2
            )
            print(fun_expr)

            # output
            # FunctionExpression(thought='Add two numbers', action='add(a=1, b=2)')
        """
        try:
            action = generate_function_call_expression_from_callable(
                func, *args, **kwargs
            )
        except Exception as e:
            logger.error(f"Error generating function expression: {e}")
            raise ValueError(f"Error generating function expression: {e}")
        return cls(action=action, thought=thought)


FunctionOutputValueType = Union[
    Any,
    Generator[Any, Any, Any],
    AsyncGenerator[Any, Any],
    Coroutine[Any, Any, Any],
]


@dataclass
class FunctionOutput(DataClass):
    __doc__ = (
        r"""The output of a tool, which could be a function, a class, or a module."""
    )
    name: Optional[str] = field(
        default=None, metadata={"desc": "The name of the function"}
    )
    input: Optional[Union[Function, FunctionExpression]] = field(
        default=None, metadata={"desc": "The Function or FunctionExpression object"}
    )
    parsed_input: Optional[Function] = field(
        default=None,
        metadata={
            "desc": "The parsed Function object if the input is FunctionExpression"
        },
    )
    output: Optional[FunctionOutputValueType] = field(
        default=None,
        metadata={
            "desc": "The output of the function execution - supports sync functions, sync generators, async functions, and async generators"
        },
    )
    error: Optional[str] = field(
        default=None, metadata={"desc": "The error message if any"}
    )


#######################################################################################
# Data modeling for component tool
######################################################################################
@dataclass
class ComponentToolOutput(DataClass):
    output: Any = field(
        default=None, metadata={"description": "The output of the tool"}
    )
    observation: Optional[str] = field(
        default=None,
        metadata={
            "description": "The observation of the llm see of the output of the tool"
        },
    )
    is_streaming: Optional[bool] = field(
        default=False, metadata={"description": "Whether the tool output is streaming"}
    )


#######################################################################################
# Data modeling for agent component
######################################################################################
@dataclass
class StepOutput(DataClass, Generic[T]):
    __doc__ = r"""The output of a single step in the agent. Suits for serial planning agent such as React"""
    step: int = field(
        default=0, metadata={"desc": "The order of the step in the agent"}
    )

    # This action can be in Function, or Function Exptression, or just str
    # it includes the thought and action already
    # directly the output from planner LLMs
    action: T = field(
        default=None, metadata={"desc": "The action the agent takes at this step"}
    )

    function: Optional[Function] = field(
        default=None, metadata={"desc": "The parsed function from the action"}
    )

    observation: Optional[str] = field(
        default=None, metadata={"desc": "The execution result shown for this action"}
    )

    def to_prompt_str(self) -> str:
        output: Dict[str, Any] = {}
        if self.action and isinstance(self.action, FunctionExpression):
            if self.action.thought:
                output["thought"] = self.action.thought
            output["action"] = self.action.action if self.action else None
        if self.observation:
            output["observation"] = (
                self.observation.to_dict()
                if hasattr(self.observation, "to_dict")
                else str(self.observation)
            )
        return json.dumps(output)


#######################################################################################
# Data modeling for data processing pipleline such as Text splitting and Embedding
######################################################################################
@dataclass
class Document(DataClass):
    __doc__ = r"""A text container with optional metadata and vector representation.

    It is the data structure to support functions like Retriever, DocumentSplitter, and used with LocalDB.
    """

    text: str = field(metadata={"desc": "The main text"})

    meta_data: Optional[Dict[str, Any]] = field(
        default=None, metadata={"desc": "Metadata for the document"}
    )
    # can save data for filtering at retrieval time too
    vector: List[float] = field(
        default_factory=list,
        metadata={"desc": "The vector representation of the document"},
    )
    # the vector representation of the document

    id: Optional[str] = field(
        default_factory=lambda: str(uuid.uuid4()), metadata={"desc": "Unique id"}
    )  # unique id of the document
    order: Optional[int] = field(
        default=None,
        metadata={"desc": "Order of the chunked document in the original document"},
    )

    score: Optional[float] = field(
        default=None,
        metadata={"desc": "Score of the document, likely used in retrieval output"},
    )
    parent_doc_id: Optional[Union[str, UUID]] = field(
        default=None, metadata={"desc": "id of the Document where the chunk is from"}
    )

    estimated_num_tokens: Optional[int] = field(
        default=None,
        metadata={
            "desc": "Estimated number of tokens in the text, useful for cost estimation"
        },
    )

    def __post_init__(self):
        if self.estimated_num_tokens is None and self.text:
            tokenizer = Tokenizer()
            self.estimated_num_tokens = tokenizer.count_tokens(self.text)

    @classmethod
    def from_dict(cls, doc: Dict):
        """Create a Document object from a dictionary.

        Example:

        .. code-block :: python

            doc = Document.from_dict({
                "id": "123",
                "text": "Hello world",
                "meta_data": {"title": "Greeting"}
            })
        """

        doc = doc.copy()
        assert "meta_data" in doc, "meta_data is required"
        assert "text" in doc, "text is required"
        if "estimated_num_tokens" not in doc:
            tokenizer = Tokenizer()
            doc["estimated_num_tokens"] = tokenizer.count_tokens(doc["text"])
        if "id" not in doc or not doc["id"]:
            doc["id"] = uuid.uuid4()

        return super().from_dict(doc)

    def __repr__(self):
        """Custom repr method to truncate the text to 100 characters and vector to 10 floats."""
        max_chars_to_show = 100
        truncated_text = (
            self.text[:max_chars_to_show] + "..."
            if len(self.text) > max_chars_to_show
            else self.text
        )
        truncated_vector = (
            f"len: {len(self.vector)}" if len(self.vector) else self.vector
        )
        return (
            f"Document(id={self.id}, text={truncated_text!r}, meta_data={self.meta_data}, "
            f"vector={truncated_vector!r}, parent_doc_id={self.parent_doc_id}, order={self.order}, "
            f"score={self.score})"
        )


#######################################################################################
# Data modeling for dialog system
######################################################################################
@dataclass
class UserQuery:
    query_str: str
    metadata: Optional[Dict[str, Any]] = None


@dataclass
class AssistantResponse:
    response_str: str
    metadata: Optional[Dict[str, Any]] = None


# There could  more other roles in a multi-party conversation. We might consider in the future.
@dataclass
class DialogTurn(DataClass):
    __doc__ = r"""A turn consists of a user query and the assistant response.

    The dataformat is designed to fit into a relational database, where each turn is a row.
    Use `session_id` to group the turns into a dialog session with the `order` field and
    `user_query_timestamp` and `assistant_response_timestamp` to order the turns.

    Args:

        id (str): The unique id of the turn.
        user_id (str, optional): The unique id of the user.
        session_id (str, optional): The unique id of the dialog session.
        order (int, optional): The order of the turn in the dialog session, starts from 0.
        user_query (UserQuery, optional): The user query in the turn.
        assistant_response (AssistantResponse, optional): The assistant response in the turn.
        user_query_timestamp (datetime, optional): The timestamp of the user query.
        assistant_response_timestamp (datetime, optional): The timestamp of the assistant response.
        metadata (Dict[str, Any], optional): Additional metadata.

    Examples:

        - User: Hi, how are you?
        - Assistant: I'm fine, thank you!
        DialogTurn(id=uuid4(), user_query=UserQuery("Hi, how are you?"), assistant_response=AssistantResponse("I'm fine, thank you!"))
    """

    id: str = field(
        default_factory=lambda: str(uuid.uuid4()),
        metadata={"desc": "The unique id of the turn"},
    )
    user_id: Optional[str] = field(
        default=None, metadata={"desc": "The unique id of the user"}
    )
    conversation_id: Optional[str] = field(
        default=None,
        metadata={"desc": "The unique id of the conversation it belongs to"},
    )
    order: Optional[int] = field(
        default=None,
        metadata={"desc": "The order of the turn in the Dialog Session, starts from 0"},
    )

    user_query: Optional[UserQuery] = field(
        default=None, metadata={"desc": "The user query in the turn"}
    )
    assistant_response: Optional[AssistantResponse] = field(
        default=None, metadata={"desc": "The assistant response in the turn"}
    )
    user_query_timestamp: Optional[datetime] = field(
        default_factory=datetime.now,
        metadata={"desc": "The timestamp of the user query"},
    )
    assistant_response_timestamp: Optional[datetime] = field(
        default_factory=datetime.now,
        metadata={"desc": "The timestamp of the assistant response"},
    )
    metadata: Optional[Dict[str, Any]] = field(
        default=None, metadata={"desc": "Additional metadata"}
    )
    vector: Optional[List[float]] = field(
        default=None,
        metadata={"desc": "The vector representation of the dialog turn"},
    )

    def set_user_query(
        self, user_query: UserQuery, user_query_timestamp: Optional[datetime] = None
    ):
        self.user_query = user_query
        if not user_query_timestamp:
            user_query_timestamp = datetime.now()
        self.user_query_timestamp = user_query_timestamp

    def set_assistant_response(
        self,
        assistant_response: AssistantResponse,
        assistant_response_timestamp: Optional[datetime] = None,
    ):
        self.assistant_response = assistant_response
        if not assistant_response_timestamp:
            assistant_response_timestamp = datetime.now()
        self.assistant_response_timestamp = assistant_response_timestamp


# TODO: This part and the Memory class is still WIP, and will need more work in the future.
@dataclass
class Conversation:
    __doc__ = r"""A conversation manages the dialog turns in a whole conversation as a session.

    This class is mainly used in-memory for the dialog system/app to manage active conversations.
    You won't need this class for past conversations which have already been persisted in a database as a form of
    record or history.
    """

    id: str = field(
        default_factory=lambda: str(uuid.uuid4()),
        metadata={"desc": "The id of the conversation"},
    )  # the id of the conversation
    name: Optional[str] = field(
        default=None, metadata={"desc": "The name of the conversation"}
    )
    user_id: Optional[str] = field(
        default=None, metadata={"desc": "The id of the user"}
    )
    dialog_turns: OrderedDict[int, DialogTurn] = field(
        default_factory=OrderedDict, metadata={"desc": "The dialog turns"}
    )
    # int is the order of the turn, starts from 0
    metadata: Optional[Dict[str, Any]] = field(
        default=None, metadata={"desc": "Additional metadata"}
    )

    created_at: Optional[datetime] = field(
        default_factory=datetime.now,
        metadata={"desc": "The timestamp of the conversation creation"},
    )

    # InitVar type annotation is used for parameters that are used in __post_init__
    # but not meant to be fields in the dataclass.
    dialog_turns_input: InitVar[
        Optional[Union[OrderedDict[int, DialogTurn], List[DialogTurn]]]
    ] = None

    def __post_init__(
        self,
        dialog_turns_input: Optional[
            Union[OrderedDict[int, DialogTurn], List[DialogTurn]]
        ] = None,
    ):
        if dialog_turns_input:
            if isinstance(dialog_turns_input, list):
                # Assume the list is of DialogTurn objects and needs to be added to an OrderedDict
                for order, dialog_turn in enumerate(dialog_turns_input):
                    self.append_dialog_turn(dialog_turn)
            elif isinstance(dialog_turns_input, OrderedDict):
                self.dialog_turns = dialog_turns_input
            else:
                raise ValueError(
                    "dialog_turns should be a list of DialogTurn or an OrderedDict"
                )

    def get_next_order(self):
        return len(self.dialog_turns)

    def append_dialog_turn(self, dialog_turn: DialogTurn):
        next_order = self.get_next_order()
        if dialog_turn.order is None:
            dialog_turn.order = next_order
        else:
            assert dialog_turn.order == next_order, f"order should be {next_order}"
        self.dialog_turns[next_order] = dialog_turn

    def get_dialog_turns(self) -> OrderedDict[int, DialogTurn]:
        return self.dialog_turns

    def get_chat_history_str(self) -> str:
        chat_history_str = ""
        for order, dialog_turn in self.dialog_turns.items():
            chat_history_str += f"User: {dialog_turn.user_query.query_str}\n"
            chat_history_str += (
                f"Assistant: {dialog_turn.assistant_response.response_str}\n"
            )
        return chat_history_str

    def delete_dialog_turn(self, order: int):
        self.dialog_turns.pop(order)

    def update_dialog_turn(self, order: int, dialog_turn: DialogTurn):
        self.dialog_turns[order] = dialog_turn


@dataclass
class RunItem(DataClass):
    """
    Base class for streaming execution events in the Runner system.

    RunItems represent discrete events that occur during the execution of an Agent
    through the Runner. These items are used for streaming real-time updates about
    the execution progress, allowing consumers to monitor and react to different
    phases of agent execution.

    Attributes:
        id: Unique identifier for tracking this specific event instance
        type: String identifier for the event type (used for event filtering/routing)
        data: Optional generic data payload (deprecated, prefer specific fields in subclasses)
        timestamp: When this event was created (for debugging and monitoring)

    Usage:
        This is an abstract base class. Use specific subclasses for different event types.

    Example:
        ```python
        # Don't instantiate directly - use subclasses
        tool_call_event = ToolCallRunItem(function=my_function)
        ```
    """

    id: str = field(
        default_factory=lambda: str(uuid.uuid4()),
        metadata={"desc": "Unique identifier for this run item"},
    )
    type: str = field(
        default="base",
        metadata={
            "desc": "Type of run item - used for event identification and routing"
        },
    )
    data: Optional[Any] = field(
        default=None,
        metadata={
            "desc": "Generic data payload (deprecated - use specific fields in subclasses)"
        },
    )
    timestamp: datetime = field(
        default_factory=datetime.now,
        metadata={"desc": "Timestamp when this event was created"},
    )


@dataclass
class ToolCallRunItem(RunItem):
    """
    Event emitted when the Agent is about to execute a function/tool call.

    This event is generated after the planner LLM has decided on a function to call
    but before the function is actually executed. It allows consumers to monitor
    what tools are being invoked and potentially intervene or log the calls.

    Attributes:
        data: The Function object containing the tool call details (name, args, kwargs)

    Event Flow Position:
        1. Planner generates Function → **ToolCallRunItem** → Function execution → ToolOutputRunItem

    Usage:
        ```python
        # Listen for tool calls in streaming
        async for event in runner.astream(prompt_kwargs).stream_events():
            if isinstance(event, RunItemStreamEvent) and event.name == "tool_called":
                tool_call_item = event.item
                print(f"About to call: {tool_call_item.data.name}")
        ```
    """

    type: str = field(default="tool_call", metadata={"desc": "Type of run item"})
    data: Optional[Function] = field(
        default=None,
        metadata={"desc": "Function object containing the tool call to be executed"},
    )


@dataclass
class ToolOutputRunItem(RunItem):
    """
    Event emitted after a function/tool call has been executed.

    This event contains the complete execution result, including any outputs or errors
    from the function call. It's paired with ToolCallRunItem to provide before/after
    notification to the caller.

    Attributes:
        data: Complete FunctionOutput containing execution results, errors, etc.

    Event Flow Position:
        ToolCallRunItem → Function execution → **ToolOutputRunItem** → StepRunItem

    Usage:
        ```python
        # Monitor function execution results
        async for event in runner.astream(prompt_kwargs).stream_events():
            if isinstance(event, RunItemStreamEvent) and event.name == "tool_output":
                output_item = event.item
                if output_item.data.error:
                    print(f"Function failed: {output_item.data.error}")
                else:
                    print(f"Function result: {output_item.data.output}")
        ```
    """

    type: str = field(default="tool_output", metadata={"desc": "Type of run item"})
    data: Optional[FunctionOutput] = field(
        default=None,
        metadata={
            "desc": "Complete function execution result including output and error status"
        },
    )


@dataclass
class StepRunItem(RunItem):
    """
    Event emitted when a complete execution step has finished.

    A "step" represents one complete cycle of: planning → tool selection → tool execution.
    This event marks the completion of that cycle and contains the full step information
    including the action taken and the observation (result).

    Attributes:
        data: Complete StepOutput containing step number, action, and observation

    Event Flow Position:
        ToolOutputRunItem → **StepRunItem** → (next step or completion)

    Usage:
        ```python
        # Track step completion
        async for event in runner.astream(prompt_kwargs).stream_events():
            if isinstance(event, RunItemStreamEvent) and event.name == "step_completed":
                step_item = event.item
                print(f"Completed step {step_item.data.step}")
        ```
    """

    type: str = field(default="step", metadata={"desc": "Type of run item"})
    data: Optional[StepOutput] = field(
        default=None,
        metadata={
            "desc": "Complete step execution result including action and observation"
        },
    )


@dataclass
class FinalOutputItem(RunItem):
    """
    Event emitted when the entire Runner execution has completed.

    This event signals the end of the execution sequence and contains the final
    processed result. It's emitted regardless of whether execution completed
    successfully or with an error.

    Attributes:
        data: The final RunnerResponse containing the complete execution result

    Event Flow Position:
        Final step → **FinalOutputItem** (execution complete)

    Usage:
        ```python
        # Get final results
        async for event in runner.astream(prompt_kwargs).stream_events():
            if isinstance(event, RunItemStreamEvent) and event.name == "runner_finished":
                final_item = event.item
                if final_item.data.error:
                    print(f"Execution failed: {final_item.data.error}")
                else:
                    print(f"Final answer: {final_item.data.answer}")
        ```
    """

    type: str = field(default="final_output", metadata={"desc": "Type of run item"})
<<<<<<< HEAD
    final_output: Optional[Any] = field(
        default=None,
        metadata={"desc": "Final processed output from the runner execution"},
=======
    data: Optional["RunnerResponse"] = field(
        default=None,
        metadata={"desc": "Final execution result wrapped in RunnerResponse"},
>>>>>>> 671e3438
    )


@dataclass
class RunItemStreamEvent:
    """
    Wrapper for streaming RunItem events during Runner execution.

    This class wraps RunItem instances with event metadata to create a streaming
    event system. Each event has a name that indicates what type of execution
    event occurred, and contains the associated RunItem with the event data.

    The streaming system allows consumers to react to different phases of agent
    execution in real-time, such as when tools are called, when steps complete,
    or when execution finishes.

    Attributes:
        name: The specific event type that occurred (see event name literals)
        item: The RunItem containing the event-specific data
        type: Always "run_item_stream_event" for type discrimination

    Event Types:
        - "agent.final_output": Final output from the agent (FinalOutputItem)
        - "agent.tool_call_start": Agent is about to execute a tool (ToolCallRunItem)
        - "agent.tool_call_complete": Tool execution completed (ToolOutputRunItem)
        - "agent.step_complete": Full execution step finished (StepRunItem)
        - "agent.execution_complete": Entire execution completed (FinalOutputItem)

    """

    name: Literal[
        # Core agent execution events
        "agent.tool_call_start",  # Function/tool about to be executed
        "agent.tool_call_complete",  # Function/tool execution completed
        "agent.step_complete",  # Complete execution step finished
        "agent.final_output",  # Final processed output available
        "agent.execution_complete",  # Entire Runner execution completed
    ]
    """The name identifying the specific type of execution event that occurred."""

    item: RunItem
    """The RunItem instance containing the event-specific data and context."""

    type: Literal["run_item_stream_event"] = "run_item_stream_event"
    """Type discriminator for the streaming event system."""


StreamEvent: TypeAlias = Union[RawResponsesStreamEvent, RunItemStreamEvent]

"""
Used to wrap the final response from the runner which holds key information about the execution such
as the answer, step history, and error.
"""


class RunnerResponse(BaseModel):
    answer: Optional[str] = Field(
        description="The answer to the user's query", default=None
    )
    step_history: Optional[List[StepOutput]] = Field(
        description="The step history of the execution", default=None
    )
    error: Optional[str] = Field(
        description="The error message if the code execution failed", default=None
    )<|MERGE_RESOLUTION|>--- conflicted
+++ resolved
@@ -995,7 +995,11 @@
     def update_dialog_turn(self, order: int, dialog_turn: DialogTurn):
         self.dialog_turns[order] = dialog_turn
 
-
+##############################
+# Agent runner events
+##############################
+
+import asyncio
 @dataclass
 class RunItem(DataClass):
     """
@@ -1037,6 +1041,10 @@
         metadata={
             "desc": "Generic data payload (deprecated - use specific fields in subclasses)"
         },
+    )
+    error: Optional[str] = field(
+        default=None,
+        metadata={"desc": "Error message if an error occurred"},
     )
     timestamp: datetime = field(
         default_factory=datetime.now,
@@ -1176,15 +1184,9 @@
     """
 
     type: str = field(default="final_output", metadata={"desc": "Type of run item"})
-<<<<<<< HEAD
-    final_output: Optional[Any] = field(
+    data: Optional[Any] = field(
         default=None,
         metadata={"desc": "Final processed output from the runner execution"},
-=======
-    data: Optional["RunnerResponse"] = field(
-        default=None,
-        metadata={"desc": "Final execution result wrapped in RunnerResponse"},
->>>>>>> 671e3438
     )
 
 
@@ -1240,13 +1242,97 @@
 """
 
 
-class RunnerResponse(BaseModel):
-    answer: Optional[str] = Field(
-        description="The answer to the user's query", default=None
-    )
-    step_history: Optional[List[StepOutput]] = Field(
-        description="The step history of the execution", default=None
-    )
-    error: Optional[str] = Field(
-        description="The error message if the code execution failed", default=None
-    )+@dataclass
+class RunnerResult:
+    step_history: List[StepOutput] = field(
+        metadata={"description": "The step history of the execution"}, default_factory=list
+    )
+    answer: Optional[str] = field(
+        metadata={"description": "The answer to the user's query"}, default=None
+    )
+ 
+    error: Optional[str] = field(
+        metadata={"description": "The error message if the code execution failed"}, default=None
+    )
+
+
+@dataclass
+class QueueCompleteSentinel:
+    """Sentinel to indicate queue completion."""
+
+    pass
+
+
+@dataclass
+class RunnerStreamingResult:
+    """
+    Container for runner streaming results that provides access to the event queue
+    and allows users to consume streaming events.
+    """
+
+    _event_queue: asyncio.Queue = field(default_factory=asyncio.Queue)
+    _run_task: Optional[asyncio.Task] = field(default=None)
+    _exception: Optional[Exception] = field(default=None)
+    final_result: Optional[Any] = field(default=None)
+    step_history: List[Any] = field(default_factory=list)
+    _is_complete: bool = field(default=False)
+
+    @property
+    def is_complete(self) -> bool:
+        """Check if the workflow execution is complete."""
+        return self._is_complete
+
+    async def stream_events(self) -> AsyncIterator[StreamEvent]:
+        """
+        Stream events from the runner execution.w
+
+        Returns:
+            AsyncIterator[StreamEvent]: An async iterator that yields stream events
+
+        Example:
+            ```python
+            result = runner.astream(prompt_kwargs)
+            async for event in result.stream_events():
+                if isinstance(event, RawResponsesStreamEvent):
+                    print(f"Raw event: {event.data}")
+                elif isinstance(event, RunItemStreamEvent):
+                    print(f"Run item: {event.name} - {event.item}")
+            ```
+        """
+        while True:
+            if self._exception:
+                raise self._exception
+
+            try:
+                # Wait for an event from the queue
+                event = await self._event_queue.get()
+
+                # Check for completion sentinel or special completion events
+                if isinstance(event, QueueCompleteSentinel):
+                    self._event_queue.task_done()
+                    break
+                else:
+                    # always yield event
+                    yield event
+                    # mark the task as done
+                    self._event_queue.task_done()
+                    # if the event is a RunItemStreamEvent and the name is agent.execution_complete then additionally break the loop
+                    if (
+                        isinstance(event, RunItemStreamEvent)
+                        and event.name == "agent.execution_complete"
+                    ):
+                        break
+
+            except asyncio.CancelledError:
+                break
+
+    def cancel(self):
+        """Cancel the running task."""
+        if self._run_task and not self._run_task.done():
+            self._run_task.cancel()
+
+    async def wait_for_completion(self):
+        """Wait for the runner task to complete."""
+        if self._run_task:
+            await self._run_task
+
