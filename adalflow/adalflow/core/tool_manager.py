"""
The ToolManager manages a list of tools, context, and all ways to execute functions.
"""

from typing import (
    List,
    Dict,
    Optional,
    Any,
    Callable,
    Awaitable,
    Union,
    overload,
    Literal,
)
import inspect
import logging
from copy import deepcopy
import asyncio
from adalflow.optim.parameter import Parameter, ParameterType
import nest_asyncio
import warnings

from adalflow.core.container import ComponentList
from adalflow.optim.grad_component import GradComponent
from adalflow.core.component import Component
from adalflow.core.func_tool import FunctionTool
from adalflow.core.types import (
    FunctionDefinition,
    FunctionOutput,
    Function,
    FunctionExpression,
)
from adalflow.utils import printc


from adalflow.core.functional import (
    parse_function_call_expr,
    sandbox_exec,
)

log = logging.getLogger(__name__)


AsyncCallable = Callable[..., Awaitable[Any]]

ToolType = Union[FunctionTool, Callable[..., Any], Awaitable[Callable[..., Any]]]
ToolsType = List[ToolType]


def run_async_in_new_loop(coro):
    """Run async function in a new event loop."""
    loop = asyncio.new_event_loop()
    asyncio.set_event_loop(loop)
    try:
        return loop.run_until_complete(coro)
    finally:
        loop.close()
        asyncio.set_event_loop(None)


class CallFunctionTool(Component):
    __doc__ = """Contains other unit gradcomponent such as calling
                a FunctionTool"""

    def __init__(self):
        super().__init__()

    def forward(self, func: Parameter, context: Dict[str, object]):
        return self.bicall(func, context=context)

    def call(self, func: Function, context: Dict[str, object]) -> FunctionOutput:
        return self.bicall(func, context=context)

    def bicall(
        self,
        func: Union[Function, Parameter],
        context: Dict[str, object] = {},
    ):
        if isinstance(func, Parameter):
            # printc(f"context: {context}", color="yellow")
            func_data: Function = func.map_to_successor(self)
            if not isinstance(func_data, Function):
                raise ValueError(f"Error parsing function expression: {func}")
            tool: FunctionTool = context[func_data.name]
            # print(f"tool training: {tool.training}")
            output = tool.forward(*func_data.args, **func_data.kwargs)

            from adalflow.optim.grad_component import fun_to_grad_component

            # this will automatically create the outputparam, and connect output, func to the outputParam
            @fun_to_grad_component()
            def func_to_funcoutput(output, func):
                return output

            # NOTE: for nontrainable function but the overall tool manager is in training mode,
            # we will create a similar func to output edge to handle the feedback backpapagation
            if not isinstance(output, Parameter):
                return func_to_funcoutput.forward(output, func)
            else:
                # reconnect the predecessor for tracing as it is not done in tool.forward
                output.predecessors.add(func)
            return output
        else:
            tool: FunctionTool = context[func.name]
            output = tool.call(*func.args, **func.kwargs)
            return output


class FunctionExperssionToFunction(GradComponent):
    def __init__(self):
        super().__init__(desc="Convert FunctionExpression to Function")

    def call(self, expr: FunctionExpression, context: Dict[str, object]) -> Function:

        assert isinstance(
            expr, FunctionExpression
        ), f"Expected FunctionExpression, got {type(expr)}"

        expr_str = expr.action
        func_name, args, kwargs = parse_function_call_expr(expr_str, context)

        output = Function(
            name=func_name,
            args=args,
            kwargs=kwargs,
            thought=expr.thought,
        )
        return output


# TODO: good to track all the failed function calls
# Tool manager is a task component
class ToolManager(Component):
    __doc__ = r""""Manage a list of tools, context, and all ways to execute functions.


    ToolManager is a task component that does not need its own backward function.

    yaml and json definitions are for quick access to the definitions of the tools.
    If you need more specification, such as using exclude field, you can use the function_definitions.
    """

    def __init__(
        self,
        tools: ToolsType = [],
        additional_context: Optional[
            Dict[str, object]
        ] = {},  # anything besides the tools
    ):
        super().__init__()
        nest_asyncio.apply()  # Apply nest_asyncio to handle nested loops
        processed_tools = [
            (
                FunctionTool(fn=deepcopy(tool))
                if not isinstance(tool, FunctionTool)
                else tool
            )
            for tool in tools
        ]

        self.tools = ComponentList(processed_tools)
        self._context_map = self.create_context_map_from_tools(self.tools)
        self._additional_context = additional_context or {}
        self.context = {**self._context_map, **self._additional_context}
        log.info(
            f"Initialized ToolManager with {len(self.tools)} tools and additional context {self._additional_context}"
        )

    @property
    def context_variables(self) -> Dict[str, object]:
        return self._additional_context

    @staticmethod
    def get_context_index(tool: FunctionTool) -> Dict[str, object]:
        index = tool.definition.func_name
        output = {index: tool}
        return output

    @staticmethod
    def create_context_map_from_tools(tools: List[FunctionTool]) -> Dict[str, object]:
        output: Dict[str, object] = {}
        for tool in tools:
            tool_map = ToolManager.get_context_index(tool)
            for k, v in tool_map.items():
                if k in output:
                    # raise ValueError(f"Duplicate key {k} in the context map.")
                    warnings.warn(f"Duplicate key {k} in the context map.")
                    continue
                output[k] = v
        return output

    @property
    def yaml_definitions(self) -> List[str]:
        output = []
        for tool in self.tools:
            output.append(tool.definition.to_yaml())
        return output

    @property
    def json_definitions(self) -> List[str]:
        output = []
        for tool in self.tools:
            output.append(tool.definition.to_json())
        return output

    @property
    def function_definitions(self) -> List[FunctionDefinition]:
        return [tool.definition for tool in self.tools]

    def parse_func_expr(
        self,
        expr: Union[FunctionExpression, Parameter],
        map_fn: Callable = lambda x: x.data,
    ) -> Union[Function, Parameter]:
        r"""Parse the function call expression."""

        if isinstance(expr, Parameter):
            func = FunctionExperssionToFunction()
            expr.add_successor_map_fn(func, map_fn=map_fn)
            output = func.forward(expr, context=self.context)
            return output
        else:
            try:
                expr_str = expr.action
                func_name, args, kwargs = parse_function_call_expr(
                    expr_str, self.context
                )
                return Function(name=func_name, args=args, kwargs=kwargs)
            except Exception as e:
                log.error(f"Error {e} parsing function call expression: {expr}")
                raise ValueError(f"Error {e} parsing function call expression: {expr}")

    @overload
    def call(
        self, *, expr_or_fun: FunctionExpression, step: Literal["parse"] = "parse"
    ) -> Function: ...

    @overload
    def call(
        self, *, expr_or_fun: FunctionExpression, step: Literal["execute"] = "execute"
    ) -> FunctionOutput: ...

    @overload
    def call(
        self, *, expr_or_fun: Function, step: Literal["execute"] = "parse"
    ) -> Function: ...

    @overload
    def call(
        self, *, expr_or_fun: Function, step: Literal["execute"] = "execute"
    ) -> FunctionOutput: ...

    def call(
        self,
        *,
        expr_or_fun: Union[FunctionExpression, Function],
        step: Literal["execute"] = "execute",
        stream: bool = False,
    ) -> Union[FunctionOutput, Function, Parameter]:
        if not isinstance(expr_or_fun, (Function, FunctionExpression)):
            raise ValueError(
                f"expr_or_fun should be either a Function or FunctionExpression. Got {expr_or_fun}"
            )
        if step == "parse":
            if isinstance(expr_or_fun, Function):
                return expr_or_fun
            return self.parse_func_expr(expr_or_fun)
        elif step == "execute":
            if isinstance(expr_or_fun, Function):
                return self.execute_func(expr_or_fun, stream=stream)
            return self.execute_func_expr(expr_or_fun)
        else:
            raise ValueError(f"step should be either 'parse' or 'execute'. Got {step}")

    def forward(
        self,
        *,
        expr_or_fun: Union[FunctionExpression, Function, Parameter],
        step: Literal["parse", "execute"] = "execute",
        map_fn: Callable = lambda x: x.data,  # how to map the parameter to the needed data
    ) -> Union[FunctionOutput, Function, Parameter]:
        "Run a forward pass on the tool manager such as parsing function expression or executing function."
        if isinstance(expr_or_fun, Parameter):
            expr_or_fun_data = map_fn(expr_or_fun)
            if step == "execute":
                if isinstance(expr_or_fun_data, Function):
                    return self.execute_func(expr_or_fun, map_fn=map_fn)
                else:
                    raise NotImplementedError(
                        "Only Function expressions are supported for now."
                    )
            else:
                if isinstance(expr_or_fun_data, FunctionExpression):
                    output = self.parse_func_expr(expr_or_fun, map_fn=map_fn)
                    return output
                else:
                    raise NotImplementedError(
                        f"Only function call expressions are supported for now. Got {expr_or_fun_data}"
                    )
        else:
            raise ValueError(f"expr_or_fun should be a Parameter. Got {expr_or_fun}")

    def execute_func(
        self,
        func: Union[Function, Parameter],
        map_fn: Callable = lambda x: x.data,
        stream: bool = False,
    ) -> Union[FunctionOutput, Parameter]:
        r"""Execute the function synchronously"""

        if isinstance(func, Parameter):
            try:

                call_func_tool = CallFunctionTool()
                func.add_successor_map_fn(call_func_tool, map_fn=map_fn)
                return call_func_tool.forward(func, context=self.context)

            except Exception as e:
                log.error(f"Error {e} executing function: {func.data}")
                error_msg = f"Error {e} executing function: {func.data}"
                return error_msg

        else:
            try:
                tool: FunctionTool = self.context[func.name]
                printc(f"tool: {tool}", color="yellow")

                output = None

                if stream:
                    # add stream = True to the kwargs
                    use_func_kwargs = deepcopy(func.kwargs)
                    use_func_kwargs["stream"] = True
                    output = tool.call(*func.args, **use_func_kwargs)
                else:
                    output = tool.call(*func.args, **func.kwargs)
                    printc(f"output: {output}", color="yellow")
                if not isinstance(output, FunctionOutput):
                    raise ValueError(f"Output should be FunctionOutput. Got {output}")
                return output
            except Exception as e:
                log.error(f"Error {e} executing function: {func}")
                raise ValueError(f"Error {e} executing function: {func}")

    # def execute_func(
    #     self,
    #     func: Union[Function, Parameter],
    #     map_fn: Callable = lambda x: x.data,
    #     stream: bool = False,
    # ) -> Union[FunctionOutput, Parameter]:
    #     r"""Execute the function synchronously"""

    #     if isinstance(func, Parameter):
    #         try:

    #             call_func_tool = CallFunctionTool()
    #             func.add_successor_map_fn(call_func_tool, map_fn=map_fn)
    #             return call_func_tool.forward(func, context=self.context)

    #         except Exception as e:
    #             log.error(f"Error {e} executing function: {func.data}")
    #             error_msg = f"Error {e} executing function: {func.data}"
    #             return error_msg

    #     else:
    #         try:
    #             tool: FunctionTool = self.context[func.name]
    #             printc(f"tool: {tool}", color="yellow")
    #             if tool.is_async:
    #                 # Add diagnostic logs
    #                 printc(f"Executing async function: {func.name}")
    #                 result = tool.acall(*func.args, **func.kwargs)
    #                 printc(f"Async result type: {type(result)}")

    #                 # Check if result is an async generator
    #                 import inspect
    #                 return result

    #                 # for streaming
    #                 if inspect.isasyncgen(result):

    #                     # wrap it in FunctionOutput
    #                     result = FunctionOutput(name=func.name, input=func, output=result)
    #                     return result
    #                     # printc("Result is an async generator, collecting results")

    #                     # # We need to handle async generators differently
    #                     # async def collect_async_gen():
    #                     #     items = []
    #                     #     async for item in result:
    #                     #         items.append(item)
    #                     #     return items

    #                     # return run_async_in_new_loop(collect_async_gen())

    #                 # for non-streaming
    #                 else:
    #                     # wrap it in FunctionOutput
    #                     result = FunctionOutput(name=func.name, input=func, output=result)
    #                     return result
    #                     printc("Result is a regular coroutine", color="yellow")
    #                     log.info("Result is a regular coroutine")
    #                     # return run_async_in_new_loop(result)

    #             else:
    #                 printc(f"Executing sync function: {func.name}", color="yellow")
    #                 if stream:
    #                     # add stream = True to the kwargs
    #                     use_func_kwargs = deepcopy(func.kwargs)
    #                     use_func_kwargs["stream"] = True
    #                     output = tool.call(*func.args, **use_func_kwargs)
    #                     return output
    #                 else:
    #                     output = tool.call(*func.args, **func.kwargs)
    #                     printc(f"output: {output}", color="yellow")
    #                     return output
    #         except Exception as e:
    #             log.error(f"Error {e} executing function: {func}")
    #             raise ValueError(f"Error {e} executing function: {func}")

    async def execute_func_async(self, func: Function) -> FunctionOutput:
        r"""Execute the function. If the function is sync, use await to execute it."""
        try:
            printc(f"Executing async function: {func.name}", color="yellow")
            tool: FunctionTool = self.context[func.name]
            # await the async call
            try:
                result = tool.acall(*func.args, **func.kwargs)
            except Exception as e:
                error_msg = (
                    f"Error execute_func_async with Error {e} for function: {func}"
                )
                log.error(error_msg)
                raise ValueError(error_msg)

            # it can only be coroutine or function output
<<<<<<< HEAD
            printc(f"result: {result}", color="yellow")
            if inspect.iscoroutine(result):
                printc("result is coroutine", color="yellow")
=======
            if inspect.iscoroutine(result):
>>>>>>> f5ac4885
                result = await result
                printc(f"result after await: {result}", color="yellow")
            else:
                printc("result is not coroutine", color="yellow")

            if not isinstance(result, FunctionOutput):
                error_msg = f"Output should be FunctionOutput. Got {result}"
                log.error(error_msg)
                raise ValueError(error_msg)
            return result
        except Exception as e:
            log.error(f"Error {e} executing function: {func}")
            raise ValueError(f"Error {e} executing function: {func}")

    def execute_func_expr(
        self,
        expr: Union[FunctionExpression, Parameter],
        map_fn: Callable = lambda x: x.data,
    ) -> Union[FunctionOutput, Parameter]:
        r"""Execute the function expression. Support both sync and async functions."""

        if isinstance(expr, Parameter):

            func: Parameter = self.parse_func_expr(expr, map_fn=map_fn)
            if not isinstance(func, Parameter):
                raise ValueError(f"Error parsing function expression: {expr}")

            # execute the function
            output: Parameter = self.execute_func(func)
            if not isinstance(output, Parameter):
                raise ValueError(f"Error executing function expression: {expr}")
            output.predecessors.add(expr)
            return output
        else:

            try:
                func: Function = self.parse_func_expr(expr)
                if not isinstance(func, Function):
                    raise ValueError(f"Error parsing function expression: {expr}")

                return self.execute_func(func)
            except Exception as e:
                # NOTE: if the function expression is not a function call, try to execute it as a function expression
                log.error(f"Error {e} executing function expression: {expr}")
                return FunctionOutput(
                    name=expr.action, input=expr, output=None, error=None
                )

    async def execute_func_expr_async(self, expr: FunctionExpression) -> FunctionOutput:
        r"""Execute the function expression. Support both sync and async functions."""
        func: Function = self.parse_func_expr(expr)
        try:
            return await self.execute_func_async(func)
        except Exception as e:
            # NOTE: if the function expression is not a function call, try to execute it as a function expression
            log.error(f"Error {e} executing function expression: {expr}")
            raise ValueError(f"Error {e} executing function expression: {expr}")

    def execute_func_expr_via_sandbox(self, expr: FunctionExpression) -> FunctionOutput:
        r"""Execute the function expression via sandbox. Only support sync functions."""
        func_output = FunctionOutput(
            name=expr.action, input=expr, output=None, error=None
        )
        try:
            action = (
                "output = " + expr.action
                if not expr.action.startswith("output")
                else expr.action
            )
            result = sandbox_exec(action, self.context)
            output = result.get("output", None)
            error = result.get("error", None)
            func_output.output = output
            func_output.error = error

        except Exception as e:
            log.error(f"Error {e} executing function expression: {expr}")
            raise ValueError(f"Error {e} executing function expression: {expr}")

        return func_output

    def execute_func_expr_via_eval(self, expr: FunctionExpression) -> FunctionOutput:
        r"""Execute the function expression via eval. Only support sync functions."""
        try:
            result = eval(expr.action, self.context)
            return FunctionOutput(
                name=expr.action,
                input=expr,
                output=result,
                error=None,
            )
        except Exception as e:
            log.error(f"Error {e} executing function expression: {expr}")
            raise ValueError(f"Error {e} executing function expression: {expr}")

    def _extra_repr(self) -> str:
        s = f"Tools: {self.tools}, Additional Context: {self._additional_context}"
        return s


if __name__ == "__main__":
    # test tool manager
    from adalflow.core.func_tool import FunctionTool
    from adalflow.components.model_client import OpenAIClient
    from adalflow.core.generator import Generator
    from adalflow.optim.parameter import Parameter
    from adalflow.utils import setup_env, printc

    setup_env()

    llm = Generator(
        model_client=OpenAIClient(),
        model_kwargs={"model": "gpt-3.5-turbo"},
    )
    # llm.train()

    def llm_as_tool(input: str, id: Optional[str] = None) -> str:
        """Used as a calculator tool."""
        printc(f"llm_as_tool: {input}", color="yellow")

        return llm(prompt_kwargs={"input_str": input}, id=id)

    llm_tool = FunctionTool(llm_as_tool, component=llm)
    # llm_tool.train()
    # output: Parameter = llm_tool("What is 2+2?")
    # output.draw_graph()
    # print(output)

    tool_manager = ToolManager(tools=[llm_tool])
    tool_manager.train()
    expr_or_fun = Parameter(
        name="expr_or_fun",
        data=FunctionExpression(action="llm_as_tool('What is 2+2?')"),
        eval_input="What is 2+2?",
        param_type=ParameterType.INPUT,
    )
    output: Parameter = tool_manager(expr_or_fun=expr_or_fun, step="parse")
    print(output)
    print(output.predecessors)
    assert len(output.predecessors) == 1
    # output = tool_manager(output, step="execute")
    # print(output)
    # output.draw_graph()

    # expr_or_fun = FunctionExpression(action="llm_as_tool('What is 2+2?')")

    # tool_manager.eval()
    # output = tool_manager(expr_or_fun=expr_or_fun, step="execute")
    # print(output)<|MERGE_RESOLUTION|>--- conflicted
+++ resolved
@@ -435,13 +435,7 @@
                 raise ValueError(error_msg)
 
             # it can only be coroutine or function output
-<<<<<<< HEAD
-            printc(f"result: {result}", color="yellow")
             if inspect.iscoroutine(result):
-                printc("result is coroutine", color="yellow")
-=======
-            if inspect.iscoroutine(result):
->>>>>>> f5ac4885
                 result = await result
                 printc(f"result after await: {result}", color="yellow")
             else:
