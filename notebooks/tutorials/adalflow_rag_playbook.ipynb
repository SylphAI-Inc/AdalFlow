{
<<<<<<< HEAD
  "cells": [
    {
      "cell_type": "markdown",
      "metadata": {
        "id": "lLGpv1fLLIjF"
      },
      "source": [
        "# Adalflow RAG Playbook example\n",
        "\n",
        "There are different patterns to build a RAG:\n",
        "\n",
        "- RAG with separate data process pipeline and a RAG task pipeline. This fits into a scenario where there is lots of data in production database, and we preprocess the data to embeddings and then we build a RAG task pipeline that retrieves context in multiple stages.\n",
        "\n",
        "- RAG with dynamic data access and caching the embedding dynamically in a local storage.\n",
        "\n",
        "Here we will have have a look at an example with a local DB using FAISS"
      ]
    },
    {
      "cell_type": "code",
      "execution_count": 1,
      "metadata": {
        "id": "sfKEfaYC3Go7"
      },
      "outputs": [],
      "source": [
        "from IPython.display import clear_output\n",
        "\n",
        "!pip install -U adalflow[openai,groq,faiss-cpu]\n",
        "!pip uninstall httpx anyio -y\n",
        "!pip install \"anyio>=3.1.0,<4.0\"\n",
        "!pip install httpx==0.24.1\n",
        "\n",
        "clear_output()\n"
      ]
    },
    {
      "cell_type": "code",
      "execution_count": 2,
      "metadata": {
        "colab": {
          "base_uri": "https://localhost:8080/"
        },
        "id": "-4c_AGBt3PlR",
        "outputId": "a36f157b-0b18-4f3d-d5a8-09aa94743922"
      },
      "outputs": [
        {
          "name": "stdout",
          "output_type": "stream",
          "text": [
            "Please enter your OpenAI API key: ··········\n",
            "Please enter your GROQ API key: ··········\n",
            "API keys have been set.\n"
          ]
        }
      ],
      "source": [
        "import os\n",
        "from getpass import getpass\n",
        "\n",
        "# Prompt user to enter their API keys securely\n",
        "openai_api_key = getpass(\"Please enter your OpenAI API key: \")\n",
        "groq_api_key = getpass(\"Please enter your GROQ API key: \")\n",
        "\n",
        "# Set environment variables\n",
        "os.environ['OPENAI_API_KEY'] = openai_api_key\n",
        "os.environ['GROQ_API_KEY'] = groq_api_key\n",
        "\n",
        "print(\"API keys have been set.\")\n"
      ]
    },
    {
      "cell_type": "code",
      "execution_count": 4,
      "metadata": {
        "id": "V9LsGDnm3RbV"
      },
      "outputs": [],
      "source": [
        "from typing import Any, List, Optional\n",
        "import os\n",
        "from adalflow.core import Component, Generator, Embedder, Sequential\n",
        "from adalflow.core.types import Document, ModelClientType\n",
        "from adalflow.core.string_parser import JsonParser\n",
        "from adalflow.core.db import LocalDB\n",
        "from adalflow.utils import setup_env\n",
        "from adalflow.components.retriever.faiss_retriever import FAISSRetriever\n",
        "from adalflow.components.data_process import (\n",
        "    RetrieverOutputToContextStr,\n",
        "    ToEmbeddings,\n",
        "    TextSplitter,\n",
        ")\n",
        "from adalflow.utils.global_config import get_adalflow_default_root_path\n"
      ]
    },
    {
      "cell_type": "code",
      "execution_count": 5,
      "metadata": {
        "id": "kWGTZxrw3Tli"
      },
      "outputs": [],
      "source": [
        "configs = {\n",
        "    \"embedder\": {\n",
        "        \"batch_size\": 100,\n",
        "        \"model_kwargs\": {\n",
        "            \"model\": \"text-embedding-3-small\",\n",
        "            \"dimensions\": 256,\n",
        "            \"encoding_format\": \"float\",\n",
        "        },\n",
        "    },\n",
        "    \"retriever\": {\n",
        "        \"top_k\": 5,\n",
        "    },\n",
        "    \"generator\": {\n",
        "        \"model_client\": ModelClientType.OPENAI(),\n",
        "        \"model_kwargs\": {\n",
        "            \"model\": \"gpt-3.5-turbo\",\n",
        "            \"temperature\": 0.3,\n",
        "            \"stream\": False,\n",
        "        },\n",
        "    },\n",
        "    \"text_splitter\": {\n",
        "        \"split_by\": \"word\",\n",
        "        \"chunk_size\": 400,\n",
        "        \"chunk_overlap\": 200,\n",
        "    },\n",
        "}\n"
      ]
=======
 "nbformat": 4,
 "nbformat_minor": 0,
 "metadata": {
  "colab": {
   "provenance": []
  },
  "kernelspec": {
   "name": "python3",
   "display_name": "Python 3"
  },
  "language_info": {
   "name": "python"
  }
 },
 "cells": [
  {
   "cell_type": "markdown",
   "source": [
    "# Adalflow RAG Playbook example\n",
    "\n",
    "There are different patterns to build a RAG:\n",
    "\n",
    "- RAG with separate data process pipeline and a RAG task pipeline. This fits into a scenario where there is lots of data in production database, and we preprocess the data to embeddings and then we build a RAG task pipeline that retrieves context in multiple stages.\n",
    "\n",
    "- RAG with dynamic data access and caching the embedding dynamically in a local storage.\n",
    "\n",
    "Here we will have have a look at an example with a local DB using FAISS"
   ],
   "metadata": {
    "id": "lLGpv1fLLIjF"
   }
  },
  {
   "cell_type": "code",
   "execution_count": 1,
   "metadata": {
    "id": "sfKEfaYC3Go7"
   },
   "outputs": [],
   "source": [
    "from IPython.display import clear_output\n",
    "\n",
    "!pip install -U adalflow[openai,groq,faiss-cpu]\n",
    "\n",
    "clear_output()"
   ]
  },
  {
   "cell_type": "code",
   "source": [
    "import os\n",
    "from getpass import getpass\n",
    "\n",
    "# Prompt user to enter their API keys securely\n",
    "openai_api_key = getpass(\"Please enter your OpenAI API key: \")\n",
    "groq_api_key = getpass(\"Please enter your GROQ API key: \")\n",
    "\n",
    "# Set environment variables\n",
    "os.environ[\"OPENAI_API_KEY\"] = openai_api_key\n",
    "os.environ[\"GROQ_API_KEY\"] = groq_api_key\n",
    "\n",
    "print(\"API keys have been set.\")"
   ],
   "metadata": {
    "colab": {
     "base_uri": "https://localhost:8080/"
    },
    "id": "-4c_AGBt3PlR",
    "outputId": "a36f157b-0b18-4f3d-d5a8-09aa94743922"
   },
   "execution_count": 2,
   "outputs": [
    {
     "output_type": "stream",
     "name": "stdout",
     "text": [
      "Please enter your OpenAI API key: ··········\n",
      "Please enter your GROQ API key: ··········\n",
      "API keys have been set.\n"
     ]
    }
   ]
  },
  {
   "cell_type": "code",
   "source": [
    "from typing import Any, List, Optional\n",
    "import os\n",
    "from adalflow.core import Component, Generator, Embedder, Sequential\n",
    "from adalflow.core.types import Document, ModelClientType\n",
    "from adalflow.core.string_parser import JsonParser\n",
    "from adalflow.core.db import LocalDB\n",
    "from adalflow.utils import setup_env\n",
    "from adalflow.components.retriever.faiss_retriever import FAISSRetriever\n",
    "from adalflow.components.data_process import (\n",
    "    RetrieverOutputToContextStr,\n",
    "    ToEmbeddings,\n",
    "    TextSplitter,\n",
    ")\n",
    "from adalflow.utils.global_config import get_adalflow_default_root_path"
   ],
   "metadata": {
    "id": "V9LsGDnm3RbV"
   },
   "execution_count": 4,
   "outputs": []
  },
  {
   "cell_type": "code",
   "source": [
    "configs = {\n",
    "    \"embedder\": {\n",
    "        \"batch_size\": 100,\n",
    "        \"model_kwargs\": {\n",
    "            \"model\": \"text-embedding-3-small\",\n",
    "            \"dimensions\": 256,\n",
    "            \"encoding_format\": \"float\",\n",
    "        },\n",
    "    },\n",
    "    \"retriever\": {\n",
    "        \"top_k\": 5,\n",
    "    },\n",
    "    \"generator\": {\n",
    "        \"model_client\": ModelClientType.OPENAI(),\n",
    "        \"model_kwargs\": {\n",
    "            \"model\": \"gpt-3.5-turbo\",\n",
    "            \"temperature\": 0.3,\n",
    "            \"stream\": False,\n",
    "        },\n",
    "    },\n",
    "    \"text_splitter\": {\n",
    "        \"split_by\": \"word\",\n",
    "        \"chunk_size\": 400,\n",
    "        \"chunk_overlap\": 200,\n",
    "    },\n",
    "}"
   ],
   "metadata": {
    "id": "kWGTZxrw3Tli"
   },
   "execution_count": 5,
   "outputs": []
  },
  {
   "cell_type": "code",
   "source": [
    "def prepare_data_pipeline():\n",
    "    splitter = TextSplitter(**configs[\"text_splitter\"])\n",
    "    embedder = Embedder(\n",
    "        model_client=ModelClientType.OPENAI(),\n",
    "        model_kwargs=configs[\"embedder\"][\"model_kwargs\"],\n",
    "    )\n",
    "    embedder_transformer = ToEmbeddings(\n",
    "        embedder=embedder, batch_size=configs[\"embedder\"][\"batch_size\"]\n",
    "    )\n",
    "    data_transformer = Sequential(splitter, embedder_transformer)\n",
    "    return data_transformer\n",
    "\n",
    "\n",
    "def prepare_database_with_index(\n",
    "    docs: List[Document],\n",
    "    index_file: str = \"index.faiss\",\n",
    "    index_path: Optional[str] = None,\n",
    "):\n",
    "    index_path = index_path or get_adalflow_default_root_path()\n",
    "    index_path = os.path.join(index_path, index_file)\n",
    "    if os.path.exists(index_path):\n",
    "        return None\n",
    "    db = LocalDB()\n",
    "    db.load(docs)\n",
    "    data_transformer = prepare_data_pipeline()\n",
    "    db.transform(data_transformer, key=\"data_transformer\")\n",
    "    db.save_state(index_path)"
   ],
   "metadata": {
    "id": "1QE0PCKs4BLz"
   },
   "execution_count": 6,
   "outputs": []
  },
  {
   "cell_type": "code",
   "source": [
    "RAG_PROMPT_TEMPLATE = r\"\"\"<START_OF_SYSTEM_MESSAGE>\n",
    "{{task_desc}}\n",
    "<END_OF_SYSTEM_MESSAGE>\n",
    "<START_OF_USER>\n",
    "{{input_str}}\n",
    "{{context_str}}\n",
    "<END_OF_USER>\n",
    "\"\"\"\n",
    "\n",
    "rag_prompt_task_desc = r\"\"\"\n",
    "You are a helpful assistant.\n",
    "\n",
    "Your task is to answer the query that may or may not come with context information.\n",
    "When context is provided, you should stick to the context and less on your prior knowledge to answer the query.\n",
    "\n",
    "Output JSON format:\n",
    "{\n",
    "    \"answer\": \"The answer to the query\",\n",
    "}\"\"\"\n",
    "\n",
    "\n",
    "class RAG(Component):\n",
    "    def __init__(\n",
    "        self,\n",
    "        index_file: str = \"index.faiss\",\n",
    "        index_path: Optional[str] = None,\n",
    "        configs: dict = configs,\n",
    "    ):\n",
    "        super().__init__()\n",
    "\n",
    "        index_path = index_path or get_adalflow_default_root_path()\n",
    "        index_path = os.path.join(index_path, index_file)\n",
    "        self.index_path = index_path\n",
    "\n",
    "        if not os.path.exists(index_path):\n",
    "            self.db = LocalDB()\n",
    "            self.register_data_transformer()\n",
    "            self.transformed_docs = []\n",
    "        else:\n",
    "            self.db = LocalDB.load_state(index_path)\n",
    "            self.transformed_docs = self.db.get_transformed_data(\"data_transformer\")\n",
    "\n",
    "        embedder = Embedder(\n",
    "            model_client=ModelClientType.OPENAI(),\n",
    "            model_kwargs=configs[\"embedder\"][\"model_kwargs\"],\n",
    "        )\n",
    "\n",
    "        self.retriever = FAISSRetriever(\n",
    "            **configs[\"retriever\"],\n",
    "            embedder=embedder,\n",
    "            documents=self.transformed_docs,\n",
    "            document_map_func=lambda doc: doc.vector,\n",
    "        )\n",
    "        self.retriever_output_processors = RetrieverOutputToContextStr(deduplicate=True)\n",
    "\n",
    "        self.generator = Generator(\n",
    "            **configs[\"generator\"],\n",
    "            prompt_kwargs={\"task_desc_str\": rag_prompt_task_desc},\n",
    "            output_processors=JsonParser(),\n",
    "        )\n",
    "\n",
    "    def register_data_transformer(self):\n",
    "        if \"data_transformer\" not in self.db.get_transformer_keys():\n",
    "            data_transformer = prepare_data_pipeline()\n",
    "            self.db.register_transformer(data_transformer, key=\"data_transformer\")\n",
    "            print(\"Data transformer registered\")\n",
    "\n",
    "    def add_documents(self, docs: List[Document]):\n",
    "        self.db.extend(docs, apply_transformer=True)\n",
    "        self.db.save_state(self.index_path)\n",
    "\n",
    "    def get_transformed_docs(self, filter_func=None):\n",
    "        return self.db.get_transformed_data(\"data_transformer\", filter_func)\n",
    "\n",
    "    def prepare_retriever(self, filter_func=None):\n",
    "        self.transformed_docs = self.get_transformed_docs(filter_func)\n",
    "        self.retriever.build_index_from_documents(\n",
    "            self.transformed_docs, document_map_func=lambda doc: doc.vector\n",
    "        )\n",
    "\n",
    "    def generate(self, query: str, context: Optional[str] = None) -> Any:\n",
    "        if not self.generator:\n",
    "            raise ValueError(\"Generator is not set\")\n",
    "        prompt_kwargs = {\"context_str\": context, \"input_str\": query}\n",
    "        response = self.generator(prompt_kwargs=prompt_kwargs)\n",
    "        return response, context\n",
    "\n",
    "    def call(self, query: str, verbose: bool = False) -> Any:\n",
    "        retrieved_documents = self.retriever(query)\n",
    "        for i, retriever_output in enumerate(retrieved_documents):\n",
    "            retrieved_documents[i].documents = [\n",
    "                self.transformed_docs[doc_index]\n",
    "                for doc_index in retriever_output.doc_indices\n",
    "            ]\n",
    "        if verbose:\n",
    "            print(f\"retrieved_documents: \\n {retrieved_documents}\")\n",
    "\n",
    "        context_str = self.retriever_output_processors(retrieved_documents)\n",
    "        if verbose:\n",
    "            print(f\"context_str: \\n {context_str}\")\n",
    "\n",
    "        return self.generate(query, context=context_str)"
   ],
   "metadata": {
    "id": "6Mu1HXhy4DIG"
   },
   "execution_count": 7,
   "outputs": []
  },
  {
   "cell_type": "code",
   "source": [
    "# Prepare initial documents\n",
    "doc1 = Document(\n",
    "    meta_data={\"title\": \"Li Yin's profile\"},\n",
    "    text=\"My name is Li Yin, I love rock climbing\" + \"lots of nonsense text\" * 500,\n",
    "    id=\"doc1\",\n",
    ")\n",
    "doc2 = Document(\n",
    "    meta_data={\"title\": \"Interviewing Li Yin\"},\n",
    "    text=\"lots of more nonsense text\" * 250\n",
    "    + \"Li Yin is an AI researcher and a software engineer\"\n",
    "    + \"lots of more nonsense text\" * 250,\n",
    "    id=\"doc2\",\n",
    ")\n",
    "\n",
    "# Prepare the database (only runs once)\n",
    "prepare_database_with_index([doc1, doc2], index_file=\"index.faiss\")\n",
    "\n",
    "# Initialize RAG\n",
    "rag = RAG(index_file=\"index.faiss\")\n",
    "print(rag)\n",
    "\n",
    "# Query the RAG system\n",
    "query = \"What is Li Yin's hobby and profession?\"\n",
    "response = rag.call(query)\n",
    "print(f\"Response: {response}\")"
   ],
   "metadata": {
    "colab": {
     "base_uri": "https://localhost:8080/"
>>>>>>> 676638db
    },
    "id": "sPnx4PY34D1j",
    "outputId": "f66d6f1a-70bf-40e9-a160-591fcfdcbed3"
   },
   "execution_count": 8,
   "outputs": [
    {
<<<<<<< HEAD
      "cell_type": "code",
      "execution_count": 6,
      "metadata": {
        "id": "1QE0PCKs4BLz"
      },
      "outputs": [],
      "source": [
        "def prepare_data_pipeline():\n",
        "    splitter = TextSplitter(**configs[\"text_splitter\"])\n",
        "    embedder = Embedder(\n",
        "        model_client=ModelClientType.OPENAI(),\n",
        "        model_kwargs=configs[\"embedder\"][\"model_kwargs\"],\n",
        "    )\n",
        "    embedder_transformer = ToEmbeddings(\n",
        "        embedder=embedder, batch_size=configs[\"embedder\"][\"batch_size\"]\n",
        "    )\n",
        "    data_transformer = Sequential(splitter, embedder_transformer)\n",
        "    return data_transformer\n",
        "\n",
        "def prepare_database_with_index(\n",
        "    docs: List[Document],\n",
        "    index_file: str = \"index.faiss\",\n",
        "    index_path: Optional[str] = None,\n",
        "):\n",
        "    index_path = index_path or get_adalflow_default_root_path()\n",
        "    index_path = os.path.join(index_path, index_file)\n",
        "    if os.path.exists(index_path):\n",
        "        return None\n",
        "    db = LocalDB()\n",
        "    db.load(docs)\n",
        "    data_transformer = prepare_data_pipeline()\n",
        "    db.transform(data_transformer, key=\"data_transformer\")\n",
        "    db.save_state(index_path)\n"
      ]
    },
    {
      "cell_type": "code",
      "execution_count": 7,
      "metadata": {
        "id": "6Mu1HXhy4DIG"
      },
      "outputs": [],
      "source": [
        "RAG_PROMPT_TEMPLATE = r\"\"\"<START_OF_SYSTEM_MESSAGE>\n",
        "{{task_desc}}\n",
        "<END_OF_SYSTEM_MESSAGE>\n",
        "<START_OF_USER>\n",
        "{{input_str}}\n",
        "{{context_str}}\n",
        "<END_OF_USER>\n",
        "\"\"\"\n",
        "\n",
        "rag_prompt_task_desc = r\"\"\"\n",
        "You are a helpful assistant.\n",
        "\n",
        "Your task is to answer the query that may or may not come with context information.\n",
        "When context is provided, you should stick to the context and less on your prior knowledge to answer the query.\n",
        "\n",
        "Output JSON format:\n",
        "{\n",
        "    \"answer\": \"The answer to the query\",\n",
        "}\"\"\"\n",
        "\n",
        "class RAG(Component):\n",
        "    def __init__(\n",
        "        self,\n",
        "        index_file: str = \"index.faiss\",\n",
        "        index_path: Optional[str] = None,\n",
        "        configs: dict = configs,\n",
        "    ):\n",
        "        super().__init__()\n",
        "\n",
        "        index_path = index_path or get_adalflow_default_root_path()\n",
        "        index_path = os.path.join(index_path, index_file)\n",
        "        self.index_path = index_path\n",
        "\n",
        "        if not os.path.exists(index_path):\n",
        "            self.db = LocalDB()\n",
        "            self.register_data_transformer()\n",
        "            self.transformed_docs = []\n",
        "        else:\n",
        "            self.db = LocalDB.load_state(index_path)\n",
        "            self.transformed_docs = self.db.get_transformed_data(\"data_transformer\")\n",
        "\n",
        "        embedder = Embedder(\n",
        "            model_client=ModelClientType.OPENAI(),\n",
        "            model_kwargs=configs[\"embedder\"][\"model_kwargs\"],\n",
        "        )\n",
        "\n",
        "        self.retriever = FAISSRetriever(\n",
        "            **configs[\"retriever\"],\n",
        "            embedder=embedder,\n",
        "            documents=self.transformed_docs,\n",
        "            document_map_func=lambda doc: doc.vector,\n",
        "        )\n",
        "        self.retriever_output_processors = RetrieverOutputToContextStr(deduplicate=True)\n",
        "\n",
        "        self.generator = Generator(\n",
        "            **configs[\"generator\"],\n",
        "            prompt_kwargs={\"task_desc_str\": rag_prompt_task_desc},\n",
        "            output_processors=JsonParser(),\n",
        "        )\n",
        "\n",
        "    def register_data_transformer(self):\n",
        "        if \"data_transformer\" not in self.db.get_transformer_keys():\n",
        "            data_transformer = prepare_data_pipeline()\n",
        "            self.db.register_transformer(data_transformer, key=\"data_transformer\")\n",
        "            print(\"Data transformer registered\")\n",
        "\n",
        "    def add_documents(self, docs: List[Document]):\n",
        "        self.db.extend(docs, apply_transformer=True)\n",
        "        self.db.save_state(self.index_path)\n",
        "\n",
        "    def get_transformed_docs(self, filter_func=None):\n",
        "        return self.db.get_transformed_data(\"data_transformer\", filter_func)\n",
        "\n",
        "    def prepare_retriever(self, filter_func=None):\n",
        "        self.transformed_docs = self.get_transformed_docs(filter_func)\n",
        "        self.retriever.build_index_from_documents(\n",
        "            self.transformed_docs, document_map_func=lambda doc: doc.vector\n",
        "        )\n",
        "\n",
        "    def generate(self, query: str, context: Optional[str] = None) -> Any:\n",
        "        if not self.generator:\n",
        "            raise ValueError(\"Generator is not set\")\n",
        "        prompt_kwargs = {\"context_str\": context, \"input_str\": query}\n",
        "        response = self.generator(prompt_kwargs=prompt_kwargs)\n",
        "        return response, context\n",
        "\n",
        "    def call(self, query: str, verbose: bool = False) -> Any:\n",
        "        retrieved_documents = self.retriever(query)\n",
        "        for i, retriever_output in enumerate(retrieved_documents):\n",
        "            retrieved_documents[i].documents = [\n",
        "                self.transformed_docs[doc_index]\n",
        "                for doc_index in retriever_output.doc_indices\n",
        "            ]\n",
        "        if verbose:\n",
        "            print(f\"retrieved_documents: \\n {retrieved_documents}\")\n",
        "\n",
        "        context_str = self.retriever_output_processors(retrieved_documents)\n",
        "        if verbose:\n",
        "            print(f\"context_str: \\n {context_str}\")\n",
        "\n",
        "        return self.generate(query, context=context_str)\n"
      ]
=======
     "output_type": "stream",
     "name": "stderr",
     "text": [
      "Splitting Documents in Batches: 100%|██████████| 1/1 [00:00<00:00, 109.58it/s]\n",
      "Batch embedding documents: 100%|██████████| 1/1 [00:01<00:00,  1.33s/it]\n",
      "Adding embeddings to documents from batch: 1it [00:00, 6462.72it/s]\n"
     ]
    },
    {
     "output_type": "stream",
     "name": "stdout",
     "text": [
      "Saved the state of the DB to /root/.adalflow/index.faiss\n",
      "RAG(\n",
      "  (db): LocalDB(name='LocalDB', items=[Document(id=doc1, text='My name is Li Yin, I love rock climbinglots of nonsense textlots of nonsense textlots of nonsense te...', meta_data={'title': \"Li Yin's profile\"}, vector=[], parent_doc_id=None, order=None, score=None), Document(id=doc2, text='lots of more nonsense textlots of more nonsense textlots of more nonsense textlots of more nonsense ...', meta_data={'title': 'Interviewing Li Yin'}, vector=[], parent_doc_id=None, order=None, score=None)], transformed_items={'data_transformer': [Document(id=59f7f6ad-eb4c-4fdb-8d04-6dba1ee439bc, text='My name is Li Yin, I love rock climbinglots of nonsense textlots of nonsense textlots of nonsense te...', meta_data={'title': \"Li Yin's profile\"}, vector='len: 256', parent_doc_id=doc1, order=0, score=None), Document(id=2486725e-47ff-4978-84fc-7937778b0e45, text='textlots of nonsense textlots of nonsense textlots of nonsense textlots of nonsense textlots of nons...', meta_data={'title': \"Li Yin's profile\"}, vector='len: 256', parent_doc_id=doc1, order=1, score=None), Document(id=96993047-4cff-436d-b8ac-e02da4ae7fec, text='nonsense textlots of nonsense textlots of nonsense textlots of nonsense textlots of nonsense textlot...', meta_data={'title': \"Li Yin's profile\"}, vector='len: 256', parent_doc_id=doc1, order=2, score=None), Document(id=77742f90-0c0c-4143-802d-3557577d4935, text='of nonsense textlots of nonsense textlots of nonsense textlots of nonsense textlots of nonsense text...', meta_data={'title': \"Li Yin's profile\"}, vector='len: 256', parent_doc_id=doc1, order=3, score=None), Document(id=81ba770e-c5f2-4dc5-98fc-349ab9143ef9, text='textlots of nonsense textlots of nonsense textlots of nonsense textlots of nonsense textlots of nons...', meta_data={'title': \"Li Yin's profile\"}, vector='len: 256', parent_doc_id=doc1, order=4, score=None), Document(id=dff6f5e3-5929-4e3c-ba5f-79f5116c1fa3, text='nonsense textlots of nonsense textlots of nonsense textlots of nonsense textlots of nonsense textlot...', meta_data={'title': \"Li Yin's profile\"}, vector='len: 256', parent_doc_id=doc1, order=5, score=None), Document(id=1e7888e2-0783-40b2-ab85-067e3ba71fad, text='of nonsense textlots of nonsense textlots of nonsense textlots of nonsense textlots of nonsense text...', meta_data={'title': \"Li Yin's profile\"}, vector='len: 256', parent_doc_id=doc1, order=6, score=None), Document(id=2deb945f-dfb9-46d3-a60b-dae77e2f5fd8, text='lots of more nonsense textlots of more nonsense textlots of more nonsense textlots of more nonsense ...', meta_data={'title': 'Interviewing Li Yin'}, vector='len: 256', parent_doc_id=doc2, order=0, score=None), Document(id=3d9c21aa-d583-47fe-b143-710b4bc4a8b2, text='textlots of more nonsense textlots of more nonsense textlots of more nonsense textlots of more nonse...', meta_data={'title': 'Interviewing Li Yin'}, vector='len: 256', parent_doc_id=doc2, order=1, score=None), Document(id=a318ffea-2542-4493-ab2d-03d10a94e860, text='textlots of more nonsense textlots of more nonsense textlots of more nonsense textlots of more nonse...', meta_data={'title': 'Interviewing Li Yin'}, vector='len: 256', parent_doc_id=doc2, order=2, score=None), Document(id=b5c05820-7545-43a8-a4a3-691c5ccc79d1, text='textlots of more nonsense textlots of more nonsense textlots of more nonsense textlots of more nonse...', meta_data={'title': 'Interviewing Li Yin'}, vector='len: 256', parent_doc_id=doc2, order=3, score=None), Document(id=a739cd3e-8826-4e74-afa9-499498115621, text='textlots of more nonsense textlots of more nonsense textlots of more nonsense textlots of more nonse...', meta_data={'title': 'Interviewing Li Yin'}, vector='len: 256', parent_doc_id=doc2, order=4, score=None), Document(id=7153cde2-b6ee-4485-91e9-9de2f4bd45ab, text='textLi Yin is an AI researcher and a software engineerlots of more nonsense textlots of more nonsens...', meta_data={'title': 'Interviewing Li Yin'}, vector='len: 256', parent_doc_id=doc2, order=5, score=None), Document(id=c3f3ed48-acc2-41b5-b4ac-a6107b651789, text='nonsense textlots of more nonsense textlots of more nonsense textlots of more nonsense textlots of m...', meta_data={'title': 'Interviewing Li Yin'}, vector='len: 256', parent_doc_id=doc2, order=6, score=None), Document(id=7bfd84e6-0025-4cfa-8c0a-63c9de9a8d4a, text='nonsense textlots of more nonsense textlots of more nonsense textlots of more nonsense textlots of m...', meta_data={'title': 'Interviewing Li Yin'}, vector='len: 256', parent_doc_id=doc2, order=7, score=None), Document(id=8bece98d-65f0-4dd1-9407-d1c54413bef4, text='nonsense textlots of more nonsense textlots of more nonsense textlots of more nonsense textlots of m...', meta_data={'title': 'Interviewing Li Yin'}, vector='len: 256', parent_doc_id=doc2, order=8, score=None), Document(id=cf9ab236-af73-4af6-9302-b3c7ffdd9ca7, text='nonsense textlots of more nonsense textlots of more nonsense textlots of more nonsense textlots of m...', meta_data={'title': 'Interviewing Li Yin'}, vector='len: 256', parent_doc_id=doc2, order=9, score=None)]}, transformer_setups={'data_transformer': Sequential(\n",
      "    (0): TextSplitter(split_by=word, chunk_size=400, chunk_overlap=200)\n",
      "    (1): ToEmbeddings(\n",
      "      batch_size=100\n",
      "      (embedder): Embedder(\n",
      "        model_kwargs={'model': 'text-embedding-3-small', 'dimensions': 256, 'encoding_format': 'float'}, \n",
      "        (model_client): OpenAIClient()\n",
      "      )\n",
      "      (batch_embedder): BatchEmbedder(\n",
      "        (embedder): Embedder(\n",
      "          model_kwargs={'model': 'text-embedding-3-small', 'dimensions': 256, 'encoding_format': 'float'}, \n",
      "          (model_client): OpenAIClient()\n",
      "        )\n",
      "      )\n",
      "    )\n",
      "  )}, mapper_setups={}, index_path='/root/.adalflow/index.faiss')\n",
      "  (retriever): FAISSRetriever(\n",
      "    top_k=5, metric=prob, dimensions=256, total_documents=17\n",
      "    (embedder): Embedder(\n",
      "      model_kwargs={'model': 'text-embedding-3-small', 'dimensions': 256, 'encoding_format': 'float'}, \n",
      "      (model_client): OpenAIClient()\n",
      "    )\n",
      "  )\n",
      "  (retriever_output_processors): RetrieverOutputToContextStr(deduplicate=True)\n",
      "  (generator): Generator(\n",
      "    model_kwargs={'model': 'gpt-3.5-turbo', 'temperature': 0.3, 'stream': False}, trainable_prompt_kwargs=[]\n",
      "    (prompt): Prompt(\n",
      "      template: <START_OF_SYSTEM_PROMPT>\n",
      "      {# task desc #}\n",
      "      {% if task_desc_str %}\n",
      "      {{task_desc_str}}\n",
      "      {% else %}\n",
      "      You are a helpful assistant.\n",
      "      {% endif %}\n",
      "      {#input format#}\n",
      "      {% if input_format_str %}\n",
      "      <INPUT_FORMAT>\n",
      "      {{input_format_str}}\n",
      "      </INPUT_FORMAT>\n",
      "      {% endif %}\n",
      "      {# output format #}\n",
      "      {% if output_format_str %}\n",
      "      <OUTPUT_FORMAT>\n",
      "      {{output_format_str}}\n",
      "      </OUTPUT_FORMAT>\n",
      "      {% endif %}\n",
      "      {# tools #}\n",
      "      {% if tools_str %}\n",
      "      <TOOLS>\n",
      "      {{tools_str}}\n",
      "      </TOOLS>\n",
      "      {% endif %}\n",
      "      {# example #}\n",
      "      {% if examples_str %}\n",
      "      <EXAMPLES>\n",
      "      {{examples_str}}\n",
      "      </EXAMPLES>\n",
      "      {% endif %}\n",
      "      {# chat history #}\n",
      "      {% if chat_history_str %}\n",
      "      <CHAT_HISTORY>\n",
      "      {{chat_history_str}}\n",
      "      </CHAT_HISTORY>\n",
      "      {% endif %}\n",
      "      {#contex#}\n",
      "      {% if context_str %}\n",
      "      <CONTEXT>\n",
      "      {{context_str}}\n",
      "      </CONTEXT>\n",
      "      {% endif %}\n",
      "      <END_OF_SYSTEM_PROMPT>\n",
      "      <START_OF_USER_PROMPT>\n",
      "      {% if input_str %}\n",
      "      {{input_str}}\n",
      "      {% endif %}\n",
      "      <END_OF_USER_PROMPT>\n",
      "      {# steps #}\n",
      "      {% if steps_str %}\n",
      "      <START_OF_ASSISTANT_STEPS>\n",
      "      {{steps_str}}\n",
      "      <END_OF_ASSISTANT_STEPS>\n",
      "      {% endif %}\n",
      "      , prompt_kwargs: {'task_desc_str': '\\nYou are a helpful assistant.\\n\\nYour task is to answer the query that may or may not come with context information.\\nWhen context is provided, you should stick to the context and less on your prior knowledge to answer the query.\\n\\nOutput JSON format:\\n{\\n    \"answer\": \"The answer to the query\",\\n}'}, prompt_variables: ['examples_str', 'context_str', 'chat_history_str', 'tools_str', 'task_desc_str', 'input_str', 'input_format_str', 'output_format_str', 'steps_str']\n",
      "    )\n",
      "    (model_client): OpenAIClient()\n",
      "    (output_processors): JsonParser()\n",
      "  )\n",
      ")\n",
      "Response: (GeneratorOutput(id=None, data={'answer': \"Li Yin's hobby is rock climbing and profession is an AI researcher and a software engineer.\"}, error=None, usage=CompletionUsage(completion_tokens=25, prompt_tokens=2713, total_tokens=2738), raw_response='{\\n    \"answer\": \"Li Yin\\'s hobby is rock climbing and profession is an AI researcher and a software engineer.\"\\n}', metadata=None), ' My name is Li Yin, I love rock climbinglots of nonsense textlots of nonsense textlots of nonsense textlots of nonsense textlots of nonsense textlots of nonsense textlots of nonsense textlots of nonsense textlots of nonsense textlots of nonsense textlots of nonsense textlots of nonsense textlots of nonsense textlots of nonsense textlots of nonsense textlots of nonsense textlots of nonsense textlots of nonsense textlots of nonsense textlots of nonsense textlots of nonsense textlots of nonsense textlots of nonsense textlots of nonsense textlots of nonsense textlots of nonsense textlots of nonsense textlots of nonsense textlots of nonsense textlots of nonsense textlots of nonsense textlots of nonsense textlots of nonsense textlots of nonsense textlots of nonsense textlots of nonsense textlots of nonsense textlots of nonsense textlots of nonsense textlots of nonsense textlots of nonsense textlots of nonsense textlots of nonsense textlots of nonsense textlots of nonsense textlots of nonsense textlots of nonsense textlots of nonsense textlots of nonsense textlots of nonsense textlots of nonsense textlots of nonsense textlots of nonsense textlots of nonsense textlots of nonsense textlots of nonsense textlots of nonsense textlots of nonsense textlots of nonsense textlots of nonsense textlots of nonsense textlots of nonsense textlots of nonsense textlots of nonsense textlots of nonsense textlots of nonsense textlots of nonsense textlots of nonsense textlots of nonsense textlots of nonsense textlots of nonsense textlots of nonsense textlots of nonsense textlots of nonsense textlots of nonsense textlots of nonsense textlots of nonsense textlots of nonsense textlots of nonsense textlots of nonsense textlots of nonsense textlots of nonsense textlots of nonsense textlots of nonsense textlots of nonsense textlots of nonsense textlots of nonsense textlots of nonsense textlots of nonsense textlots of nonsense textlots of nonsense textlots of nonsense textlots of nonsense textlots of nonsense textlots of nonsense textlots of nonsense textlots of nonsense textlots of nonsense textlots of nonsense textlots of nonsense textlots of nonsense textlots of nonsense textlots of nonsense textlots of nonsense textlots of nonsense textlots of nonsense textlots of nonsense textlots of nonsense textlots of nonsense textlots of nonsense textlots of nonsense textlots of nonsense textlots of nonsense textlots of nonsense textlots of nonsense textlots of nonsense textlots of nonsense textlots of nonsense textlots of nonsense textlots of nonsense textlots of nonsense textlots of nonsense textlots of nonsense textlots of nonsense textlots of nonsense textlots of nonsense textlots of nonsense textlots of nonsense textlots of nonsense textlots of nonsense textlots of  textlots of more nonsense textlots of more nonsense textlots of more nonsense textlots of more nonsense textlots of more nonsense textlots of more nonsense textlots of more nonsense textlots of more nonsense textlots of more nonsense textlots of more nonsense textlots of more nonsense textlots of more nonsense textlots of more nonsense textlots of more nonsense textlots of more nonsense textlots of more nonsense textlots of more nonsense textlots of more nonsense textlots of more nonsense textlots of more nonsense textlots of more nonsense textlots of more nonsense textlots of more nonsense textlots of more nonsense textlots of more nonsense textlots of more nonsense textlots of more nonsense textlots of more nonsense textlots of more nonsense textlots of more nonsense textlots of more nonsense textlots of more nonsense textlots of more nonsense textlots of more nonsense textlots of more nonsense textlots of more nonsense textlots of more nonsense textlots of more nonsense textlots of more nonsense textlots of more nonsense textlots of more nonsense textlots of more nonsense textlots of more nonsense textlots of more nonsense textlots of more nonsense textlots of more nonsense textlots of more nonsense textlots of more nonsense textlots of more nonsense textlots of more nonsense textLi Yin is an AI researcher and a software engineerlots of more nonsense textlots of more nonsense textlots of more nonsense textlots of more nonsense textlots of more nonsense textlots of more nonsense textlots of more nonsense textlots of more nonsense textlots of more nonsense textlots of more nonsense textlots of more nonsense textlots of more nonsense textlots of more nonsense textlots of more nonsense textlots of more nonsense textlots of more nonsense textlots of more nonsense textlots of more nonsense textlots of more nonsense textlots of more nonsense textlots of more nonsense textlots of more nonsense textlots of more nonsense textlots of more nonsense textlots of more nonsense textlots of more nonsense textlots of more nonsense textlots of more nonsense textlots of more nonsense textlots of more nonsense textlots of more nonsense textlots of more nonsense textlots of more nonsense textlots of more nonsense textlots of more nonsense textlots of more nonsense textlots of more nonsense textlots of more nonsense textlots of more nonsense textlots of more nonsense textlots of more nonsense textlots of more nonsense textlots of more nonsense textlots of more nonsense textlots of more nonsense textlots of more nonsense textlots of more nonsense textlots of more  textLi Yin is an AI researcher and a software engineerlots of more nonsense textlots of more nonsense textlots of more nonsense textlots of more nonsense textlots of more nonsense textlots of more nonsense textlots of more nonsense textlots of more nonsense textlots of more nonsense textlots of more nonsense textlots of more nonsense textlots of more nonsense textlots of more nonsense textlots of more nonsense textlots of more nonsense textlots of more nonsense textlots of more nonsense textlots of more nonsense textlots of more nonsense textlots of more nonsense textlots of more nonsense textlots of more nonsense textlots of more nonsense textlots of more nonsense textlots of more nonsense textlots of more nonsense textlots of more nonsense textlots of more nonsense textlots of more nonsense textlots of more nonsense textlots of more nonsense textlots of more nonsense textlots of more nonsense textlots of more nonsense textlots of more nonsense textlots of more nonsense textlots of more nonsense textlots of more nonsense textlots of more nonsense textlots of more nonsense textlots of more nonsense textlots of more nonsense textlots of more nonsense textlots of more nonsense textlots of more nonsense textlots of more nonsense textlots of more nonsense textlots of more nonsense textlots of more nonsense textlots of more nonsense textlots of more nonsense textlots of more nonsense textlots of more nonsense textlots of more nonsense textlots of more nonsense textlots of more nonsense textlots of more nonsense textlots of more nonsense textlots of more nonsense textlots of more nonsense textlots of more nonsense textlots of more nonsense textlots of more nonsense textlots of more nonsense textlots of more nonsense textlots of more nonsense textlots of more nonsense textlots of more nonsense textlots of more nonsense textlots of more nonsense textlots of more nonsense textlots of more nonsense textlots of more nonsense textlots of more nonsense textlots of more nonsense textlots of more nonsense textlots of more nonsense textlots of more nonsense textlots of more nonsense textlots of more nonsense textlots of more nonsense textlots of more nonsense textlots of more nonsense textlots of more nonsense textlots of more nonsense textlots of more nonsense textlots of more nonsense textlots of more nonsense textlots of more nonsense textlots of more nonsense textlots of more nonsense textlots of more nonsense textlots of more nonsense textlots of more nonsense textlots of more nonsense textlots of more nonsense textlots of more nonsense textlots of more  nonsense textlots of nonsense textlots of nonsense textlots of nonsense textlots of nonsense textlots of nonsense textlots of nonsense textlots of nonsense textlots of nonsense textlots of nonsense textlots of nonsense textlots of nonsense textlots of nonsense textlots of nonsense textlots of nonsense textlots of nonsense textlots of nonsense textlots of nonsense textlots of nonsense textlots of nonsense textlots of nonsense textlots of nonsense textlots of nonsense textlots of nonsense textlots of nonsense textlots of nonsense textlots of nonsense textlots of nonsense textlots of nonsense textlots of nonsense textlots of nonsense textlots of nonsense textlots of nonsense textlots of nonsense textlots of nonsense textlots of nonsense textlots of nonsense textlots of nonsense textlots of nonsense textlots of nonsense textlots of nonsense textlots of nonsense textlots of nonsense textlots of nonsense textlots of nonsense textlots of nonsense textlots of nonsense textlots of nonsense textlots of nonsense textlots of nonsense textlots of nonsense textlots of nonsense textlots of nonsense textlots of nonsense textlots of nonsense textlots of nonsense textlots of nonsense textlots of nonsense textlots of nonsense textlots of nonsense textlots of nonsense textlots of nonsense textlots of nonsense textlots of nonsense textlots of nonsense textlots of nonsense textlots of nonsense textlots of nonsense textlots of nonsense textlots of nonsense textlots of nonsense textlots of nonsense textlots of nonsense textlots of nonsense textlots of nonsense textlots of nonsense textlots of nonsense textlots of nonsense textlots of nonsense textlots of nonsense textlots of nonsense textlots of nonsense textlots of nonsense textlots of nonsense textlots of nonsense textlots of nonsense textlots of nonsense textlots of nonsense textlots of nonsense textlots of nonsense textlots of nonsense textlots of nonsense textlots of nonsense textlots of nonsense textlots of nonsense textlots of nonsense textlots of nonsense textlots of nonsense textlots of nonsense textlots of nonsense textlots of nonsense textlots of nonsense textlots of nonsense textlots of nonsense textlots of nonsense textlots of nonsense textlots of nonsense textlots of nonsense textlots of nonsense textlots of nonsense textlots of nonsense textlots of nonsense textlots of nonsense textlots of nonsense textlots of nonsense textlots of nonsense textlots of nonsense textlots of nonsense textlots of nonsense textlots of nonsense textlots of nonsense textlots of nonsense textlots of nonsense textlots of nonsense textlots of nonsense textlots of nonsense textlots of nonsense textlots of nonsense textlots of nonsense textlots of nonsense textlots of nonsense textlots of nonsense textlots of nonsense textlots of nonsense  nonsense textlots of nonsense textlots of nonsense textlots of nonsense textlots of nonsense textlots of nonsense textlots of nonsense textlots of nonsense textlots of nonsense textlots of nonsense textlots of nonsense textlots of nonsense textlots of nonsense textlots of nonsense textlots of nonsense textlots of nonsense textlots of nonsense textlots of nonsense textlots of nonsense textlots of nonsense textlots of nonsense textlots of nonsense textlots of nonsense textlots of nonsense textlots of nonsense textlots of nonsense textlots of nonsense textlots of nonsense textlots of nonsense textlots of nonsense textlots of nonsense textlots of nonsense textlots of nonsense textlots of nonsense textlots of nonsense textlots of nonsense textlots of nonsense textlots of nonsense textlots of nonsense textlots of nonsense textlots of nonsense textlots of nonsense textlots of nonsense textlots of nonsense textlots of nonsense textlots of nonsense textlots of nonsense textlots of nonsense textlots of nonsense textlots of nonsense textlots of nonsense textlots of nonsense textlots of nonsense textlots of nonsense textlots of nonsense textlots of nonsense textlots of nonsense textlots of nonsense textlots of nonsense textlots of nonsense textlots of nonsense textlots of nonsense textlots of nonsense textlots of nonsense textlots of nonsense textlots of nonsense textlots of nonsense textlots of nonsense textlots of nonsense textlots of nonsense textlots of nonsense textlots of nonsense textlots of nonsense textlots of nonsense textlots of nonsense textlots of nonsense textlots of nonsense textlots of nonsense textlots of nonsense textlots of nonsense textlots of nonsense textlots of nonsense textlots of nonsense textlots of nonsense textlots of nonsense textlots of nonsense textlots of nonsense textlots of nonsense textlots of nonsense textlots of nonsense textlots of nonsense textlots of nonsense textlots of nonsense textlots of nonsense textlots of nonsense textlots of nonsense textlots of nonsense textlots of nonsense textlots of nonsense textlots of nonsense textlots of nonsense textlots of nonsense textlots of nonsense textlots of nonsense textlots of nonsense textlots of nonsense textlots of nonsense textlots of nonsense textlots of nonsense textlots of nonsense textlots of nonsense textlots of nonsense textlots of nonsense textlots of nonsense textlots of nonsense textlots of nonsense textlots of nonsense textlots of nonsense textlots of nonsense textlots of nonsense textlots of nonsense textlots of nonsense textlots of nonsense textlots of nonsense textlots of nonsense textlots of nonsense textlots of nonsense textlots of nonsense textlots of nonsense textlots of nonsense textlots of nonsense textlots of nonsense textlots of nonsense textlots of nonsense ')\n"
     ]
    }
   ]
  },
  {
   "cell_type": "code",
   "source": [
    "# Add more documents at runtime\n",
    "doc3 = Document(\n",
    "    meta_data={\"title\": \"Apple's profile\"},\n",
    "    text=\"Apple is a cute dog with black and tan fur\" + \"lots of nonsense text\" * 500,\n",
    "    id=\"doc3\",\n",
    ")\n",
    "doc4 = Document(\n",
    "    meta_data={\"title\": \"Apple's characteristics\"},\n",
    "    text=\"lots of more nonsense text\" * 250\n",
    "    + \"Apple is energetic, loves to play with her monkey toy\"\n",
    "    + \"lots of more nonsense text\" * 250,\n",
    "    id=\"doc4\",\n",
    ")\n",
    "\n",
    "rag.add_documents([doc3, doc4])\n",
    "rag.prepare_retriever()\n",
    "\n",
    "# Test a new query\n",
    "query = \"What is Apple's favorite toy?\"\n",
    "response = rag.call(query)\n",
    "print(f\"Response: {response}\")"
   ],
   "metadata": {
    "colab": {
     "base_uri": "https://localhost:8080/"
>>>>>>> 676638db
    },
    "id": "bcC1-dCheVEC",
    "outputId": "133bab3f-ff2e-40db-99dc-71d64af6283f"
   },
   "execution_count": 9,
   "outputs": [
    {
<<<<<<< HEAD
      "cell_type": "code",
      "execution_count": 8,
      "metadata": {
        "colab": {
          "base_uri": "https://localhost:8080/"
        },
        "id": "sPnx4PY34D1j",
        "outputId": "f66d6f1a-70bf-40e9-a160-591fcfdcbed3"
      },
      "outputs": [
        {
          "name": "stderr",
          "output_type": "stream",
          "text": [
            "Splitting Documents in Batches: 100%|██████████| 1/1 [00:00<00:00, 109.58it/s]\n",
            "Batch embedding documents: 100%|██████████| 1/1 [00:01<00:00,  1.33s/it]\n",
            "Adding embeddings to documents from batch: 1it [00:00, 6462.72it/s]\n"
          ]
        },
        {
          "name": "stdout",
          "output_type": "stream",
          "text": [
            "Saved the state of the DB to /root/.adalflow/index.faiss\n",
            "RAG(\n",
            "  (db): LocalDB(name='LocalDB', items=[Document(id=doc1, text='My name is Li Yin, I love rock climbinglots of nonsense textlots of nonsense textlots of nonsense te...', meta_data={'title': \"Li Yin's profile\"}, vector=[], parent_doc_id=None, order=None, score=None), Document(id=doc2, text='lots of more nonsense textlots of more nonsense textlots of more nonsense textlots of more nonsense ...', meta_data={'title': 'Interviewing Li Yin'}, vector=[], parent_doc_id=None, order=None, score=None)], transformed_items={'data_transformer': [Document(id=59f7f6ad-eb4c-4fdb-8d04-6dba1ee439bc, text='My name is Li Yin, I love rock climbinglots of nonsense textlots of nonsense textlots of nonsense te...', meta_data={'title': \"Li Yin's profile\"}, vector='len: 256', parent_doc_id=doc1, order=0, score=None), Document(id=2486725e-47ff-4978-84fc-7937778b0e45, text='textlots of nonsense textlots of nonsense textlots of nonsense textlots of nonsense textlots of nons...', meta_data={'title': \"Li Yin's profile\"}, vector='len: 256', parent_doc_id=doc1, order=1, score=None), Document(id=96993047-4cff-436d-b8ac-e02da4ae7fec, text='nonsense textlots of nonsense textlots of nonsense textlots of nonsense textlots of nonsense textlot...', meta_data={'title': \"Li Yin's profile\"}, vector='len: 256', parent_doc_id=doc1, order=2, score=None), Document(id=77742f90-0c0c-4143-802d-3557577d4935, text='of nonsense textlots of nonsense textlots of nonsense textlots of nonsense textlots of nonsense text...', meta_data={'title': \"Li Yin's profile\"}, vector='len: 256', parent_doc_id=doc1, order=3, score=None), Document(id=81ba770e-c5f2-4dc5-98fc-349ab9143ef9, text='textlots of nonsense textlots of nonsense textlots of nonsense textlots of nonsense textlots of nons...', meta_data={'title': \"Li Yin's profile\"}, vector='len: 256', parent_doc_id=doc1, order=4, score=None), Document(id=dff6f5e3-5929-4e3c-ba5f-79f5116c1fa3, text='nonsense textlots of nonsense textlots of nonsense textlots of nonsense textlots of nonsense textlot...', meta_data={'title': \"Li Yin's profile\"}, vector='len: 256', parent_doc_id=doc1, order=5, score=None), Document(id=1e7888e2-0783-40b2-ab85-067e3ba71fad, text='of nonsense textlots of nonsense textlots of nonsense textlots of nonsense textlots of nonsense text...', meta_data={'title': \"Li Yin's profile\"}, vector='len: 256', parent_doc_id=doc1, order=6, score=None), Document(id=2deb945f-dfb9-46d3-a60b-dae77e2f5fd8, text='lots of more nonsense textlots of more nonsense textlots of more nonsense textlots of more nonsense ...', meta_data={'title': 'Interviewing Li Yin'}, vector='len: 256', parent_doc_id=doc2, order=0, score=None), Document(id=3d9c21aa-d583-47fe-b143-710b4bc4a8b2, text='textlots of more nonsense textlots of more nonsense textlots of more nonsense textlots of more nonse...', meta_data={'title': 'Interviewing Li Yin'}, vector='len: 256', parent_doc_id=doc2, order=1, score=None), Document(id=a318ffea-2542-4493-ab2d-03d10a94e860, text='textlots of more nonsense textlots of more nonsense textlots of more nonsense textlots of more nonse...', meta_data={'title': 'Interviewing Li Yin'}, vector='len: 256', parent_doc_id=doc2, order=2, score=None), Document(id=b5c05820-7545-43a8-a4a3-691c5ccc79d1, text='textlots of more nonsense textlots of more nonsense textlots of more nonsense textlots of more nonse...', meta_data={'title': 'Interviewing Li Yin'}, vector='len: 256', parent_doc_id=doc2, order=3, score=None), Document(id=a739cd3e-8826-4e74-afa9-499498115621, text='textlots of more nonsense textlots of more nonsense textlots of more nonsense textlots of more nonse...', meta_data={'title': 'Interviewing Li Yin'}, vector='len: 256', parent_doc_id=doc2, order=4, score=None), Document(id=7153cde2-b6ee-4485-91e9-9de2f4bd45ab, text='textLi Yin is an AI researcher and a software engineerlots of more nonsense textlots of more nonsens...', meta_data={'title': 'Interviewing Li Yin'}, vector='len: 256', parent_doc_id=doc2, order=5, score=None), Document(id=c3f3ed48-acc2-41b5-b4ac-a6107b651789, text='nonsense textlots of more nonsense textlots of more nonsense textlots of more nonsense textlots of m...', meta_data={'title': 'Interviewing Li Yin'}, vector='len: 256', parent_doc_id=doc2, order=6, score=None), Document(id=7bfd84e6-0025-4cfa-8c0a-63c9de9a8d4a, text='nonsense textlots of more nonsense textlots of more nonsense textlots of more nonsense textlots of m...', meta_data={'title': 'Interviewing Li Yin'}, vector='len: 256', parent_doc_id=doc2, order=7, score=None), Document(id=8bece98d-65f0-4dd1-9407-d1c54413bef4, text='nonsense textlots of more nonsense textlots of more nonsense textlots of more nonsense textlots of m...', meta_data={'title': 'Interviewing Li Yin'}, vector='len: 256', parent_doc_id=doc2, order=8, score=None), Document(id=cf9ab236-af73-4af6-9302-b3c7ffdd9ca7, text='nonsense textlots of more nonsense textlots of more nonsense textlots of more nonsense textlots of m...', meta_data={'title': 'Interviewing Li Yin'}, vector='len: 256', parent_doc_id=doc2, order=9, score=None)]}, transformer_setups={'data_transformer': Sequential(\n",
            "    (0): TextSplitter(split_by=word, chunk_size=400, chunk_overlap=200)\n",
            "    (1): ToEmbeddings(\n",
            "      batch_size=100\n",
            "      (embedder): Embedder(\n",
            "        model_kwargs={'model': 'text-embedding-3-small', 'dimensions': 256, 'encoding_format': 'float'}, \n",
            "        (model_client): OpenAIClient()\n",
            "      )\n",
            "      (batch_embedder): BatchEmbedder(\n",
            "        (embedder): Embedder(\n",
            "          model_kwargs={'model': 'text-embedding-3-small', 'dimensions': 256, 'encoding_format': 'float'}, \n",
            "          (model_client): OpenAIClient()\n",
            "        )\n",
            "      )\n",
            "    )\n",
            "  )}, mapper_setups={}, index_path='/root/.adalflow/index.faiss')\n",
            "  (retriever): FAISSRetriever(\n",
            "    top_k=5, metric=prob, dimensions=256, total_documents=17\n",
            "    (embedder): Embedder(\n",
            "      model_kwargs={'model': 'text-embedding-3-small', 'dimensions': 256, 'encoding_format': 'float'}, \n",
            "      (model_client): OpenAIClient()\n",
            "    )\n",
            "  )\n",
            "  (retriever_output_processors): RetrieverOutputToContextStr(deduplicate=True)\n",
            "  (generator): Generator(\n",
            "    model_kwargs={'model': 'gpt-3.5-turbo', 'temperature': 0.3, 'stream': False}, trainable_prompt_kwargs=[]\n",
            "    (prompt): Prompt(\n",
            "      template: <START_OF_SYSTEM_PROMPT>\n",
            "      {# task desc #}\n",
            "      {% if task_desc_str %}\n",
            "      {{task_desc_str}}\n",
            "      {% else %}\n",
            "      You are a helpful assistant.\n",
            "      {% endif %}\n",
            "      {#input format#}\n",
            "      {% if input_format_str %}\n",
            "      <INPUT_FORMAT>\n",
            "      {{input_format_str}}\n",
            "      </INPUT_FORMAT>\n",
            "      {% endif %}\n",
            "      {# output format #}\n",
            "      {% if output_format_str %}\n",
            "      <OUTPUT_FORMAT>\n",
            "      {{output_format_str}}\n",
            "      </OUTPUT_FORMAT>\n",
            "      {% endif %}\n",
            "      {# tools #}\n",
            "      {% if tools_str %}\n",
            "      <TOOLS>\n",
            "      {{tools_str}}\n",
            "      </TOOLS>\n",
            "      {% endif %}\n",
            "      {# example #}\n",
            "      {% if examples_str %}\n",
            "      <EXAMPLES>\n",
            "      {{examples_str}}\n",
            "      </EXAMPLES>\n",
            "      {% endif %}\n",
            "      {# chat history #}\n",
            "      {% if chat_history_str %}\n",
            "      <CHAT_HISTORY>\n",
            "      {{chat_history_str}}\n",
            "      </CHAT_HISTORY>\n",
            "      {% endif %}\n",
            "      {#contex#}\n",
            "      {% if context_str %}\n",
            "      <CONTEXT>\n",
            "      {{context_str}}\n",
            "      </CONTEXT>\n",
            "      {% endif %}\n",
            "      <END_OF_SYSTEM_PROMPT>\n",
            "      <START_OF_USER_PROMPT>\n",
            "      {% if input_str %}\n",
            "      {{input_str}}\n",
            "      {% endif %}\n",
            "      <END_OF_USER_PROMPT>\n",
            "      {# steps #}\n",
            "      {% if steps_str %}\n",
            "      <START_OF_ASSISTANT_STEPS>\n",
            "      {{steps_str}}\n",
            "      <END_OF_ASSISTANT_STEPS>\n",
            "      {% endif %}\n",
            "      , prompt_kwargs: {'task_desc_str': '\\nYou are a helpful assistant.\\n\\nYour task is to answer the query that may or may not come with context information.\\nWhen context is provided, you should stick to the context and less on your prior knowledge to answer the query.\\n\\nOutput JSON format:\\n{\\n    \"answer\": \"The answer to the query\",\\n}'}, prompt_variables: ['examples_str', 'context_str', 'chat_history_str', 'tools_str', 'task_desc_str', 'input_str', 'input_format_str', 'output_format_str', 'steps_str']\n",
            "    )\n",
            "    (model_client): OpenAIClient()\n",
            "    (output_processors): JsonParser()\n",
            "  )\n",
            ")\n",
            "Response: (GeneratorOutput(id=None, data={'answer': \"Li Yin's hobby is rock climbing and profession is an AI researcher and a software engineer.\"}, error=None, usage=CompletionUsage(completion_tokens=25, prompt_tokens=2713, total_tokens=2738), raw_response='{\\n    \"answer\": \"Li Yin\\'s hobby is rock climbing and profession is an AI researcher and a software engineer.\"\\n}', metadata=None), ' My name is Li Yin, I love rock climbinglots of nonsense textlots of nonsense textlots of nonsense textlots of nonsense textlots of nonsense textlots of nonsense textlots of nonsense textlots of nonsense textlots of nonsense textlots of nonsense textlots of nonsense textlots of nonsense textlots of nonsense textlots of nonsense textlots of nonsense textlots of nonsense textlots of nonsense textlots of nonsense textlots of nonsense textlots of nonsense textlots of nonsense textlots of nonsense textlots of nonsense textlots of nonsense textlots of nonsense textlots of nonsense textlots of nonsense textlots of nonsense textlots of nonsense textlots of nonsense textlots of nonsense textlots of nonsense textlots of nonsense textlots of nonsense textlots of nonsense textlots of nonsense textlots of nonsense textlots of nonsense textlots of nonsense textlots of nonsense textlots of nonsense textlots of nonsense textlots of nonsense textlots of nonsense textlots of nonsense textlots of nonsense textlots of nonsense textlots of nonsense textlots of nonsense textlots of nonsense textlots of nonsense textlots of nonsense textlots of nonsense textlots of nonsense textlots of nonsense textlots of nonsense textlots of nonsense textlots of nonsense textlots of nonsense textlots of nonsense textlots of nonsense textlots of nonsense textlots of nonsense textlots of nonsense textlots of nonsense textlots of nonsense textlots of nonsense textlots of nonsense textlots of nonsense textlots of nonsense textlots of nonsense textlots of nonsense textlots of nonsense textlots of nonsense textlots of nonsense textlots of nonsense textlots of nonsense textlots of nonsense textlots of nonsense textlots of nonsense textlots of nonsense textlots of nonsense textlots of nonsense textlots of nonsense textlots of nonsense textlots of nonsense textlots of nonsense textlots of nonsense textlots of nonsense textlots of nonsense textlots of nonsense textlots of nonsense textlots of nonsense textlots of nonsense textlots of nonsense textlots of nonsense textlots of nonsense textlots of nonsense textlots of nonsense textlots of nonsense textlots of nonsense textlots of nonsense textlots of nonsense textlots of nonsense textlots of nonsense textlots of nonsense textlots of nonsense textlots of nonsense textlots of nonsense textlots of nonsense textlots of nonsense textlots of nonsense textlots of nonsense textlots of nonsense textlots of nonsense textlots of nonsense textlots of nonsense textlots of nonsense textlots of nonsense textlots of nonsense textlots of nonsense textlots of nonsense textlots of nonsense textlots of nonsense textlots of nonsense textlots of nonsense textlots of nonsense textlots of nonsense textlots of nonsense textlots of nonsense textlots of  textlots of more nonsense textlots of more nonsense textlots of more nonsense textlots of more nonsense textlots of more nonsense textlots of more nonsense textlots of more nonsense textlots of more nonsense textlots of more nonsense textlots of more nonsense textlots of more nonsense textlots of more nonsense textlots of more nonsense textlots of more nonsense textlots of more nonsense textlots of more nonsense textlots of more nonsense textlots of more nonsense textlots of more nonsense textlots of more nonsense textlots of more nonsense textlots of more nonsense textlots of more nonsense textlots of more nonsense textlots of more nonsense textlots of more nonsense textlots of more nonsense textlots of more nonsense textlots of more nonsense textlots of more nonsense textlots of more nonsense textlots of more nonsense textlots of more nonsense textlots of more nonsense textlots of more nonsense textlots of more nonsense textlots of more nonsense textlots of more nonsense textlots of more nonsense textlots of more nonsense textlots of more nonsense textlots of more nonsense textlots of more nonsense textlots of more nonsense textlots of more nonsense textlots of more nonsense textlots of more nonsense textlots of more nonsense textlots of more nonsense textlots of more nonsense textLi Yin is an AI researcher and a software engineerlots of more nonsense textlots of more nonsense textlots of more nonsense textlots of more nonsense textlots of more nonsense textlots of more nonsense textlots of more nonsense textlots of more nonsense textlots of more nonsense textlots of more nonsense textlots of more nonsense textlots of more nonsense textlots of more nonsense textlots of more nonsense textlots of more nonsense textlots of more nonsense textlots of more nonsense textlots of more nonsense textlots of more nonsense textlots of more nonsense textlots of more nonsense textlots of more nonsense textlots of more nonsense textlots of more nonsense textlots of more nonsense textlots of more nonsense textlots of more nonsense textlots of more nonsense textlots of more nonsense textlots of more nonsense textlots of more nonsense textlots of more nonsense textlots of more nonsense textlots of more nonsense textlots of more nonsense textlots of more nonsense textlots of more nonsense textlots of more nonsense textlots of more nonsense textlots of more nonsense textlots of more nonsense textlots of more nonsense textlots of more nonsense textlots of more nonsense textlots of more nonsense textlots of more nonsense textlots of more nonsense textlots of more  textLi Yin is an AI researcher and a software engineerlots of more nonsense textlots of more nonsense textlots of more nonsense textlots of more nonsense textlots of more nonsense textlots of more nonsense textlots of more nonsense textlots of more nonsense textlots of more nonsense textlots of more nonsense textlots of more nonsense textlots of more nonsense textlots of more nonsense textlots of more nonsense textlots of more nonsense textlots of more nonsense textlots of more nonsense textlots of more nonsense textlots of more nonsense textlots of more nonsense textlots of more nonsense textlots of more nonsense textlots of more nonsense textlots of more nonsense textlots of more nonsense textlots of more nonsense textlots of more nonsense textlots of more nonsense textlots of more nonsense textlots of more nonsense textlots of more nonsense textlots of more nonsense textlots of more nonsense textlots of more nonsense textlots of more nonsense textlots of more nonsense textlots of more nonsense textlots of more nonsense textlots of more nonsense textlots of more nonsense textlots of more nonsense textlots of more nonsense textlots of more nonsense textlots of more nonsense textlots of more nonsense textlots of more nonsense textlots of more nonsense textlots of more nonsense textlots of more nonsense textlots of more nonsense textlots of more nonsense textlots of more nonsense textlots of more nonsense textlots of more nonsense textlots of more nonsense textlots of more nonsense textlots of more nonsense textlots of more nonsense textlots of more nonsense textlots of more nonsense textlots of more nonsense textlots of more nonsense textlots of more nonsense textlots of more nonsense textlots of more nonsense textlots of more nonsense textlots of more nonsense textlots of more nonsense textlots of more nonsense textlots of more nonsense textlots of more nonsense textlots of more nonsense textlots of more nonsense textlots of more nonsense textlots of more nonsense textlots of more nonsense textlots of more nonsense textlots of more nonsense textlots of more nonsense textlots of more nonsense textlots of more nonsense textlots of more nonsense textlots of more nonsense textlots of more nonsense textlots of more nonsense textlots of more nonsense textlots of more nonsense textlots of more nonsense textlots of more nonsense textlots of more nonsense textlots of more nonsense textlots of more nonsense textlots of more nonsense textlots of more nonsense textlots of more nonsense textlots of more nonsense textlots of more nonsense textlots of more  nonsense textlots of nonsense textlots of nonsense textlots of nonsense textlots of nonsense textlots of nonsense textlots of nonsense textlots of nonsense textlots of nonsense textlots of nonsense textlots of nonsense textlots of nonsense textlots of nonsense textlots of nonsense textlots of nonsense textlots of nonsense textlots of nonsense textlots of nonsense textlots of nonsense textlots of nonsense textlots of nonsense textlots of nonsense textlots of nonsense textlots of nonsense textlots of nonsense textlots of nonsense textlots of nonsense textlots of nonsense textlots of nonsense textlots of nonsense textlots of nonsense textlots of nonsense textlots of nonsense textlots of nonsense textlots of nonsense textlots of nonsense textlots of nonsense textlots of nonsense textlots of nonsense textlots of nonsense textlots of nonsense textlots of nonsense textlots of nonsense textlots of nonsense textlots of nonsense textlots of nonsense textlots of nonsense textlots of nonsense textlots of nonsense textlots of nonsense textlots of nonsense textlots of nonsense textlots of nonsense textlots of nonsense textlots of nonsense textlots of nonsense textlots of nonsense textlots of nonsense textlots of nonsense textlots of nonsense textlots of nonsense textlots of nonsense textlots of nonsense textlots of nonsense textlots of nonsense textlots of nonsense textlots of nonsense textlots of nonsense textlots of nonsense textlots of nonsense textlots of nonsense textlots of nonsense textlots of nonsense textlots of nonsense textlots of nonsense textlots of nonsense textlots of nonsense textlots of nonsense textlots of nonsense textlots of nonsense textlots of nonsense textlots of nonsense textlots of nonsense textlots of nonsense textlots of nonsense textlots of nonsense textlots of nonsense textlots of nonsense textlots of nonsense textlots of nonsense textlots of nonsense textlots of nonsense textlots of nonsense textlots of nonsense textlots of nonsense textlots of nonsense textlots of nonsense textlots of nonsense textlots of nonsense textlots of nonsense textlots of nonsense textlots of nonsense textlots of nonsense textlots of nonsense textlots of nonsense textlots of nonsense textlots of nonsense textlots of nonsense textlots of nonsense textlots of nonsense textlots of nonsense textlots of nonsense textlots of nonsense textlots of nonsense textlots of nonsense textlots of nonsense textlots of nonsense textlots of nonsense textlots of nonsense textlots of nonsense textlots of nonsense textlots of nonsense textlots of nonsense textlots of nonsense textlots of nonsense textlots of nonsense textlots of nonsense textlots of nonsense textlots of nonsense textlots of nonsense textlots of nonsense textlots of nonsense textlots of nonsense textlots of nonsense  nonsense textlots of nonsense textlots of nonsense textlots of nonsense textlots of nonsense textlots of nonsense textlots of nonsense textlots of nonsense textlots of nonsense textlots of nonsense textlots of nonsense textlots of nonsense textlots of nonsense textlots of nonsense textlots of nonsense textlots of nonsense textlots of nonsense textlots of nonsense textlots of nonsense textlots of nonsense textlots of nonsense textlots of nonsense textlots of nonsense textlots of nonsense textlots of nonsense textlots of nonsense textlots of nonsense textlots of nonsense textlots of nonsense textlots of nonsense textlots of nonsense textlots of nonsense textlots of nonsense textlots of nonsense textlots of nonsense textlots of nonsense textlots of nonsense textlots of nonsense textlots of nonsense textlots of nonsense textlots of nonsense textlots of nonsense textlots of nonsense textlots of nonsense textlots of nonsense textlots of nonsense textlots of nonsense textlots of nonsense textlots of nonsense textlots of nonsense textlots of nonsense textlots of nonsense textlots of nonsense textlots of nonsense textlots of nonsense textlots of nonsense textlots of nonsense textlots of nonsense textlots of nonsense textlots of nonsense textlots of nonsense textlots of nonsense textlots of nonsense textlots of nonsense textlots of nonsense textlots of nonsense textlots of nonsense textlots of nonsense textlots of nonsense textlots of nonsense textlots of nonsense textlots of nonsense textlots of nonsense textlots of nonsense textlots of nonsense textlots of nonsense textlots of nonsense textlots of nonsense textlots of nonsense textlots of nonsense textlots of nonsense textlots of nonsense textlots of nonsense textlots of nonsense textlots of nonsense textlots of nonsense textlots of nonsense textlots of nonsense textlots of nonsense textlots of nonsense textlots of nonsense textlots of nonsense textlots of nonsense textlots of nonsense textlots of nonsense textlots of nonsense textlots of nonsense textlots of nonsense textlots of nonsense textlots of nonsense textlots of nonsense textlots of nonsense textlots of nonsense textlots of nonsense textlots of nonsense textlots of nonsense textlots of nonsense textlots of nonsense textlots of nonsense textlots of nonsense textlots of nonsense textlots of nonsense textlots of nonsense textlots of nonsense textlots of nonsense textlots of nonsense textlots of nonsense textlots of nonsense textlots of nonsense textlots of nonsense textlots of nonsense textlots of nonsense textlots of nonsense textlots of nonsense textlots of nonsense textlots of nonsense textlots of nonsense textlots of nonsense textlots of nonsense textlots of nonsense textlots of nonsense textlots of nonsense textlots of nonsense textlots of nonsense ')\n"
          ]
        }
      ],
      "source": [
        "# Prepare initial documents\n",
        "doc1 = Document(\n",
        "    meta_data={\"title\": \"Li Yin's profile\"},\n",
        "    text=\"My name is Li Yin, I love rock climbing\" + \"lots of nonsense text\" * 500,\n",
        "    id=\"doc1\",\n",
        ")\n",
        "doc2 = Document(\n",
        "    meta_data={\"title\": \"Interviewing Li Yin\"},\n",
        "    text=\"lots of more nonsense text\" * 250\n",
        "    + \"Li Yin is an AI researcher and a software engineer\"\n",
        "    + \"lots of more nonsense text\" * 250,\n",
        "    id=\"doc2\",\n",
        ")\n",
        "\n",
        "# Prepare the database (only runs once)\n",
        "prepare_database_with_index([doc1, doc2], index_file=\"index.faiss\")\n",
        "\n",
        "# Initialize RAG\n",
        "rag = RAG(index_file=\"index.faiss\")\n",
        "print(rag)\n",
        "\n",
        "# Query the RAG system\n",
        "query = \"What is Li Yin's hobby and profession?\"\n",
        "response = rag.call(query)\n",
        "print(f\"Response: {response}\")\n"
      ]
    },
    {
      "cell_type": "code",
      "execution_count": 9,
      "metadata": {
        "colab": {
          "base_uri": "https://localhost:8080/"
        },
        "id": "bcC1-dCheVEC",
        "outputId": "133bab3f-ff2e-40db-99dc-71d64af6283f"
      },
      "outputs": [
        {
          "name": "stderr",
          "output_type": "stream",
          "text": [
            "Splitting Documents in Batches: 100%|██████████| 1/1 [00:00<00:00, 114.76it/s]\n",
            "Batch embedding documents: 100%|██████████| 1/1 [00:00<00:00,  1.35it/s]\n",
            "Adding embeddings to documents from batch: 1it [00:00, 1915.21it/s]\n"
          ]
        },
        {
          "name": "stdout",
          "output_type": "stream",
          "text": [
            "Saved the state of the DB to /root/.adalflow/index.faiss\n",
            "Response: (GeneratorOutput(id=None, data={'answer': \"Apple's favorite toy is her monkey toy.\"}, error=None, usage=CompletionUsage(completion_tokens=16, prompt_tokens=2647, total_tokens=2663), raw_response='{\\n    \"answer\": \"Apple\\'s favorite toy is her monkey toy.\"\\n}', metadata=None), ' Apple is a cute dog with black and tan furlots of nonsense textlots of nonsense textlots of nonsense textlots of nonsense textlots of nonsense textlots of nonsense textlots of nonsense textlots of nonsense textlots of nonsense textlots of nonsense textlots of nonsense textlots of nonsense textlots of nonsense textlots of nonsense textlots of nonsense textlots of nonsense textlots of nonsense textlots of nonsense textlots of nonsense textlots of nonsense textlots of nonsense textlots of nonsense textlots of nonsense textlots of nonsense textlots of nonsense textlots of nonsense textlots of nonsense textlots of nonsense textlots of nonsense textlots of nonsense textlots of nonsense textlots of nonsense textlots of nonsense textlots of nonsense textlots of nonsense textlots of nonsense textlots of nonsense textlots of nonsense textlots of nonsense textlots of nonsense textlots of nonsense textlots of nonsense textlots of nonsense textlots of nonsense textlots of nonsense textlots of nonsense textlots of nonsense textlots of nonsense textlots of nonsense textlots of nonsense textlots of nonsense textlots of nonsense textlots of nonsense textlots of nonsense textlots of nonsense textlots of nonsense textlots of nonsense textlots of nonsense textlots of nonsense textlots of nonsense textlots of nonsense textlots of nonsense textlots of nonsense textlots of nonsense textlots of nonsense textlots of nonsense textlots of nonsense textlots of nonsense textlots of nonsense textlots of nonsense textlots of nonsense textlots of nonsense textlots of nonsense textlots of nonsense textlots of nonsense textlots of nonsense textlots of nonsense textlots of nonsense textlots of nonsense textlots of nonsense textlots of nonsense textlots of nonsense textlots of nonsense textlots of nonsense textlots of nonsense textlots of nonsense textlots of nonsense textlots of nonsense textlots of nonsense textlots of nonsense textlots of nonsense textlots of nonsense textlots of nonsense textlots of nonsense textlots of nonsense textlots of nonsense textlots of nonsense textlots of nonsense textlots of nonsense textlots of nonsense textlots of nonsense textlots of nonsense textlots of nonsense textlots of nonsense textlots of nonsense textlots of nonsense textlots of nonsense textlots of nonsense textlots of nonsense textlots of nonsense textlots of nonsense textlots of nonsense textlots of nonsense textlots of nonsense textlots of nonsense textlots of nonsense textlots of nonsense textlots of nonsense textlots of nonsense textlots of nonsense textlots of nonsense textlots of nonsense textlots of nonsense textlots of nonsense textlots of nonsense textlots of nonsense textlots of nonsense textlots of nonsense textlots of nonsense textlots of nonsense textlots  textApple is energetic, loves to play with her monkey toylots of more nonsense textlots of more nonsense textlots of more nonsense textlots of more nonsense textlots of more nonsense textlots of more nonsense textlots of more nonsense textlots of more nonsense textlots of more nonsense textlots of more nonsense textlots of more nonsense textlots of more nonsense textlots of more nonsense textlots of more nonsense textlots of more nonsense textlots of more nonsense textlots of more nonsense textlots of more nonsense textlots of more nonsense textlots of more nonsense textlots of more nonsense textlots of more nonsense textlots of more nonsense textlots of more nonsense textlots of more nonsense textlots of more nonsense textlots of more nonsense textlots of more nonsense textlots of more nonsense textlots of more nonsense textlots of more nonsense textlots of more nonsense textlots of more nonsense textlots of more nonsense textlots of more nonsense textlots of more nonsense textlots of more nonsense textlots of more nonsense textlots of more nonsense textlots of more nonsense textlots of more nonsense textlots of more nonsense textlots of more nonsense textlots of more nonsense textlots of more nonsense textlots of more nonsense textlots of more nonsense textlots of more nonsense textlots of more nonsense textlots of more nonsense textlots of more nonsense textlots of more nonsense textlots of more nonsense textlots of more nonsense textlots of more nonsense textlots of more nonsense textlots of more nonsense textlots of more nonsense textlots of more nonsense textlots of more nonsense textlots of more nonsense textlots of more nonsense textlots of more nonsense textlots of more nonsense textlots of more nonsense textlots of more nonsense textlots of more nonsense textlots of more nonsense textlots of more nonsense textlots of more nonsense textlots of more nonsense textlots of more nonsense textlots of more nonsense textlots of more nonsense textlots of more nonsense textlots of more nonsense textlots of more nonsense textlots of more nonsense textlots of more nonsense textlots of more nonsense textlots of more nonsense textlots of more nonsense textlots of more nonsense textlots of more nonsense textlots of more nonsense textlots of more nonsense textlots of more nonsense textlots of more nonsense textlots of more nonsense textlots of more nonsense textlots of more nonsense textlots of more nonsense textlots of more nonsense textlots of more nonsense textlots of more nonsense textlots of more nonsense textlots of more nonsense textlots of more  textlots of more nonsense textlots of more nonsense textlots of more nonsense textlots of more nonsense textlots of more nonsense textlots of more nonsense textlots of more nonsense textlots of more nonsense textlots of more nonsense textlots of more nonsense textlots of more nonsense textlots of more nonsense textlots of more nonsense textlots of more nonsense textlots of more nonsense textlots of more nonsense textlots of more nonsense textlots of more nonsense textlots of more nonsense textlots of more nonsense textlots of more nonsense textlots of more nonsense textlots of more nonsense textlots of more nonsense textlots of more nonsense textlots of more nonsense textlots of more nonsense textlots of more nonsense textlots of more nonsense textlots of more nonsense textlots of more nonsense textlots of more nonsense textlots of more nonsense textlots of more nonsense textlots of more nonsense textlots of more nonsense textlots of more nonsense textlots of more nonsense textlots of more nonsense textlots of more nonsense textlots of more nonsense textlots of more nonsense textlots of more nonsense textlots of more nonsense textlots of more nonsense textlots of more nonsense textlots of more nonsense textlots of more nonsense textlots of more nonsense textlots of more nonsense textApple is energetic, loves to play with her monkey toylots of more nonsense textlots of more nonsense textlots of more nonsense textlots of more nonsense textlots of more nonsense textlots of more nonsense textlots of more nonsense textlots of more nonsense textlots of more nonsense textlots of more nonsense textlots of more nonsense textlots of more nonsense textlots of more nonsense textlots of more nonsense textlots of more nonsense textlots of more nonsense textlots of more nonsense textlots of more nonsense textlots of more nonsense textlots of more nonsense textlots of more nonsense textlots of more nonsense textlots of more nonsense textlots of more nonsense textlots of more nonsense textlots of more nonsense textlots of more nonsense textlots of more nonsense textlots of more nonsense textlots of more nonsense textlots of more nonsense textlots of more nonsense textlots of more nonsense textlots of more nonsense textlots of more nonsense textlots of more nonsense textlots of more nonsense textlots of more nonsense textlots of more nonsense textlots of more nonsense textlots of more nonsense textlots of more nonsense textlots of more nonsense textlots of more nonsense textlots of more nonsense textlots of more nonsense textlots of more nonsense textlots of more  textlots of more nonsense textlots of more nonsense textlots of more nonsense textlots of more nonsense textlots of more nonsense textlots of more nonsense textlots of more nonsense textlots of more nonsense textlots of more nonsense textlots of more nonsense textlots of more nonsense textlots of more nonsense textlots of more nonsense textlots of more nonsense textlots of more nonsense textlots of more nonsense textlots of more nonsense textlots of more nonsense textlots of more nonsense textlots of more nonsense textlots of more nonsense textlots of more nonsense textlots of more nonsense textlots of more nonsense textlots of more nonsense textlots of more nonsense textlots of more nonsense textlots of more nonsense textlots of more nonsense textlots of more nonsense textlots of more nonsense textlots of more nonsense textlots of more nonsense textlots of more nonsense textlots of more nonsense textlots of more nonsense textlots of more nonsense textlots of more nonsense textlots of more nonsense textlots of more nonsense textlots of more nonsense textlots of more nonsense textlots of more nonsense textlots of more nonsense textlots of more nonsense textlots of more nonsense textlots of more nonsense textlots of more nonsense textlots of more nonsense textlots of more nonsense textLi Yin is an AI researcher and a software engineerlots of more nonsense textlots of more nonsense textlots of more nonsense textlots of more nonsense textlots of more nonsense textlots of more nonsense textlots of more nonsense textlots of more nonsense textlots of more nonsense textlots of more nonsense textlots of more nonsense textlots of more nonsense textlots of more nonsense textlots of more nonsense textlots of more nonsense textlots of more nonsense textlots of more nonsense textlots of more nonsense textlots of more nonsense textlots of more nonsense textlots of more nonsense textlots of more nonsense textlots of more nonsense textlots of more nonsense textlots of more nonsense textlots of more nonsense textlots of more nonsense textlots of more nonsense textlots of more nonsense textlots of more nonsense textlots of more nonsense textlots of more nonsense textlots of more nonsense textlots of more nonsense textlots of more nonsense textlots of more nonsense textlots of more nonsense textlots of more nonsense textlots of more nonsense textlots of more nonsense textlots of more nonsense textlots of more nonsense textlots of more nonsense textlots of more nonsense textlots of more nonsense textlots of more nonsense textlots of more nonsense textlots of more  textLi Yin is an AI researcher and a software engineerlots of more nonsense textlots of more nonsense textlots of more nonsense textlots of more nonsense textlots of more nonsense textlots of more nonsense textlots of more nonsense textlots of more nonsense textlots of more nonsense textlots of more nonsense textlots of more nonsense textlots of more nonsense textlots of more nonsense textlots of more nonsense textlots of more nonsense textlots of more nonsense textlots of more nonsense textlots of more nonsense textlots of more nonsense textlots of more nonsense textlots of more nonsense textlots of more nonsense textlots of more nonsense textlots of more nonsense textlots of more nonsense textlots of more nonsense textlots of more nonsense textlots of more nonsense textlots of more nonsense textlots of more nonsense textlots of more nonsense textlots of more nonsense textlots of more nonsense textlots of more nonsense textlots of more nonsense textlots of more nonsense textlots of more nonsense textlots of more nonsense textlots of more nonsense textlots of more nonsense textlots of more nonsense textlots of more nonsense textlots of more nonsense textlots of more nonsense textlots of more nonsense textlots of more nonsense textlots of more nonsense textlots of more nonsense textlots of more nonsense textlots of more nonsense textlots of more nonsense textlots of more nonsense textlots of more nonsense textlots of more nonsense textlots of more nonsense textlots of more nonsense textlots of more nonsense textlots of more nonsense textlots of more nonsense textlots of more nonsense textlots of more nonsense textlots of more nonsense textlots of more nonsense textlots of more nonsense textlots of more nonsense textlots of more nonsense textlots of more nonsense textlots of more nonsense textlots of more nonsense textlots of more nonsense textlots of more nonsense textlots of more nonsense textlots of more nonsense textlots of more nonsense textlots of more nonsense textlots of more nonsense textlots of more nonsense textlots of more nonsense textlots of more nonsense textlots of more nonsense textlots of more nonsense textlots of more nonsense textlots of more nonsense textlots of more nonsense textlots of more nonsense textlots of more nonsense textlots of more nonsense textlots of more nonsense textlots of more nonsense textlots of more nonsense textlots of more nonsense textlots of more nonsense textlots of more nonsense textlots of more nonsense textlots of more nonsense textlots of more nonsense textlots of more nonsense textlots of more ')\n"
          ]
        }
      ],
      "source": [
        "# Add more documents at runtime\n",
        "doc3 = Document(\n",
        "    meta_data={\"title\": \"Apple's profile\"},\n",
        "    text=\"Apple is a cute dog with black and tan fur\" + \"lots of nonsense text\" * 500,\n",
        "    id=\"doc3\",\n",
        ")\n",
        "doc4 = Document(\n",
        "    meta_data={\"title\": \"Apple's characteristics\"},\n",
        "    text=\"lots of more nonsense text\" * 250\n",
        "    + \"Apple is energetic, loves to play with her monkey toy\"\n",
        "    + \"lots of more nonsense text\" * 250,\n",
        "    id=\"doc4\",\n",
        ")\n",
        "\n",
        "rag.add_documents([doc3, doc4])\n",
        "rag.prepare_retriever()\n",
        "\n",
        "# Test a new query\n",
        "query = \"What is Apple's favorite toy?\"\n",
        "response = rag.call(query)\n",
        "print(f\"Response: {response}\")\n"
      ]
=======
     "output_type": "stream",
     "name": "stderr",
     "text": [
      "Splitting Documents in Batches: 100%|██████████| 1/1 [00:00<00:00, 114.76it/s]\n",
      "Batch embedding documents: 100%|██████████| 1/1 [00:00<00:00,  1.35it/s]\n",
      "Adding embeddings to documents from batch: 1it [00:00, 1915.21it/s]\n"
     ]
    },
    {
     "output_type": "stream",
     "name": "stdout",
     "text": [
      "Saved the state of the DB to /root/.adalflow/index.faiss\n",
      "Response: (GeneratorOutput(id=None, data={'answer': \"Apple's favorite toy is her monkey toy.\"}, error=None, usage=CompletionUsage(completion_tokens=16, prompt_tokens=2647, total_tokens=2663), raw_response='{\\n    \"answer\": \"Apple\\'s favorite toy is her monkey toy.\"\\n}', metadata=None), ' Apple is a cute dog with black and tan furlots of nonsense textlots of nonsense textlots of nonsense textlots of nonsense textlots of nonsense textlots of nonsense textlots of nonsense textlots of nonsense textlots of nonsense textlots of nonsense textlots of nonsense textlots of nonsense textlots of nonsense textlots of nonsense textlots of nonsense textlots of nonsense textlots of nonsense textlots of nonsense textlots of nonsense textlots of nonsense textlots of nonsense textlots of nonsense textlots of nonsense textlots of nonsense textlots of nonsense textlots of nonsense textlots of nonsense textlots of nonsense textlots of nonsense textlots of nonsense textlots of nonsense textlots of nonsense textlots of nonsense textlots of nonsense textlots of nonsense textlots of nonsense textlots of nonsense textlots of nonsense textlots of nonsense textlots of nonsense textlots of nonsense textlots of nonsense textlots of nonsense textlots of nonsense textlots of nonsense textlots of nonsense textlots of nonsense textlots of nonsense textlots of nonsense textlots of nonsense textlots of nonsense textlots of nonsense textlots of nonsense textlots of nonsense textlots of nonsense textlots of nonsense textlots of nonsense textlots of nonsense textlots of nonsense textlots of nonsense textlots of nonsense textlots of nonsense textlots of nonsense textlots of nonsense textlots of nonsense textlots of nonsense textlots of nonsense textlots of nonsense textlots of nonsense textlots of nonsense textlots of nonsense textlots of nonsense textlots of nonsense textlots of nonsense textlots of nonsense textlots of nonsense textlots of nonsense textlots of nonsense textlots of nonsense textlots of nonsense textlots of nonsense textlots of nonsense textlots of nonsense textlots of nonsense textlots of nonsense textlots of nonsense textlots of nonsense textlots of nonsense textlots of nonsense textlots of nonsense textlots of nonsense textlots of nonsense textlots of nonsense textlots of nonsense textlots of nonsense textlots of nonsense textlots of nonsense textlots of nonsense textlots of nonsense textlots of nonsense textlots of nonsense textlots of nonsense textlots of nonsense textlots of nonsense textlots of nonsense textlots of nonsense textlots of nonsense textlots of nonsense textlots of nonsense textlots of nonsense textlots of nonsense textlots of nonsense textlots of nonsense textlots of nonsense textlots of nonsense textlots of nonsense textlots of nonsense textlots of nonsense textlots of nonsense textlots of nonsense textlots of nonsense textlots of nonsense textlots of nonsense textlots of nonsense textlots of nonsense textlots of nonsense textlots of nonsense textlots of nonsense textlots of nonsense textlots of nonsense textlots  textApple is energetic, loves to play with her monkey toylots of more nonsense textlots of more nonsense textlots of more nonsense textlots of more nonsense textlots of more nonsense textlots of more nonsense textlots of more nonsense textlots of more nonsense textlots of more nonsense textlots of more nonsense textlots of more nonsense textlots of more nonsense textlots of more nonsense textlots of more nonsense textlots of more nonsense textlots of more nonsense textlots of more nonsense textlots of more nonsense textlots of more nonsense textlots of more nonsense textlots of more nonsense textlots of more nonsense textlots of more nonsense textlots of more nonsense textlots of more nonsense textlots of more nonsense textlots of more nonsense textlots of more nonsense textlots of more nonsense textlots of more nonsense textlots of more nonsense textlots of more nonsense textlots of more nonsense textlots of more nonsense textlots of more nonsense textlots of more nonsense textlots of more nonsense textlots of more nonsense textlots of more nonsense textlots of more nonsense textlots of more nonsense textlots of more nonsense textlots of more nonsense textlots of more nonsense textlots of more nonsense textlots of more nonsense textlots of more nonsense textlots of more nonsense textlots of more nonsense textlots of more nonsense textlots of more nonsense textlots of more nonsense textlots of more nonsense textlots of more nonsense textlots of more nonsense textlots of more nonsense textlots of more nonsense textlots of more nonsense textlots of more nonsense textlots of more nonsense textlots of more nonsense textlots of more nonsense textlots of more nonsense textlots of more nonsense textlots of more nonsense textlots of more nonsense textlots of more nonsense textlots of more nonsense textlots of more nonsense textlots of more nonsense textlots of more nonsense textlots of more nonsense textlots of more nonsense textlots of more nonsense textlots of more nonsense textlots of more nonsense textlots of more nonsense textlots of more nonsense textlots of more nonsense textlots of more nonsense textlots of more nonsense textlots of more nonsense textlots of more nonsense textlots of more nonsense textlots of more nonsense textlots of more nonsense textlots of more nonsense textlots of more nonsense textlots of more nonsense textlots of more nonsense textlots of more nonsense textlots of more nonsense textlots of more nonsense textlots of more nonsense textlots of more nonsense textlots of more nonsense textlots of more nonsense textlots of more  textlots of more nonsense textlots of more nonsense textlots of more nonsense textlots of more nonsense textlots of more nonsense textlots of more nonsense textlots of more nonsense textlots of more nonsense textlots of more nonsense textlots of more nonsense textlots of more nonsense textlots of more nonsense textlots of more nonsense textlots of more nonsense textlots of more nonsense textlots of more nonsense textlots of more nonsense textlots of more nonsense textlots of more nonsense textlots of more nonsense textlots of more nonsense textlots of more nonsense textlots of more nonsense textlots of more nonsense textlots of more nonsense textlots of more nonsense textlots of more nonsense textlots of more nonsense textlots of more nonsense textlots of more nonsense textlots of more nonsense textlots of more nonsense textlots of more nonsense textlots of more nonsense textlots of more nonsense textlots of more nonsense textlots of more nonsense textlots of more nonsense textlots of more nonsense textlots of more nonsense textlots of more nonsense textlots of more nonsense textlots of more nonsense textlots of more nonsense textlots of more nonsense textlots of more nonsense textlots of more nonsense textlots of more nonsense textlots of more nonsense textlots of more nonsense textApple is energetic, loves to play with her monkey toylots of more nonsense textlots of more nonsense textlots of more nonsense textlots of more nonsense textlots of more nonsense textlots of more nonsense textlots of more nonsense textlots of more nonsense textlots of more nonsense textlots of more nonsense textlots of more nonsense textlots of more nonsense textlots of more nonsense textlots of more nonsense textlots of more nonsense textlots of more nonsense textlots of more nonsense textlots of more nonsense textlots of more nonsense textlots of more nonsense textlots of more nonsense textlots of more nonsense textlots of more nonsense textlots of more nonsense textlots of more nonsense textlots of more nonsense textlots of more nonsense textlots of more nonsense textlots of more nonsense textlots of more nonsense textlots of more nonsense textlots of more nonsense textlots of more nonsense textlots of more nonsense textlots of more nonsense textlots of more nonsense textlots of more nonsense textlots of more nonsense textlots of more nonsense textlots of more nonsense textlots of more nonsense textlots of more nonsense textlots of more nonsense textlots of more nonsense textlots of more nonsense textlots of more nonsense textlots of more nonsense textlots of more  textlots of more nonsense textlots of more nonsense textlots of more nonsense textlots of more nonsense textlots of more nonsense textlots of more nonsense textlots of more nonsense textlots of more nonsense textlots of more nonsense textlots of more nonsense textlots of more nonsense textlots of more nonsense textlots of more nonsense textlots of more nonsense textlots of more nonsense textlots of more nonsense textlots of more nonsense textlots of more nonsense textlots of more nonsense textlots of more nonsense textlots of more nonsense textlots of more nonsense textlots of more nonsense textlots of more nonsense textlots of more nonsense textlots of more nonsense textlots of more nonsense textlots of more nonsense textlots of more nonsense textlots of more nonsense textlots of more nonsense textlots of more nonsense textlots of more nonsense textlots of more nonsense textlots of more nonsense textlots of more nonsense textlots of more nonsense textlots of more nonsense textlots of more nonsense textlots of more nonsense textlots of more nonsense textlots of more nonsense textlots of more nonsense textlots of more nonsense textlots of more nonsense textlots of more nonsense textlots of more nonsense textlots of more nonsense textlots of more nonsense textlots of more nonsense textLi Yin is an AI researcher and a software engineerlots of more nonsense textlots of more nonsense textlots of more nonsense textlots of more nonsense textlots of more nonsense textlots of more nonsense textlots of more nonsense textlots of more nonsense textlots of more nonsense textlots of more nonsense textlots of more nonsense textlots of more nonsense textlots of more nonsense textlots of more nonsense textlots of more nonsense textlots of more nonsense textlots of more nonsense textlots of more nonsense textlots of more nonsense textlots of more nonsense textlots of more nonsense textlots of more nonsense textlots of more nonsense textlots of more nonsense textlots of more nonsense textlots of more nonsense textlots of more nonsense textlots of more nonsense textlots of more nonsense textlots of more nonsense textlots of more nonsense textlots of more nonsense textlots of more nonsense textlots of more nonsense textlots of more nonsense textlots of more nonsense textlots of more nonsense textlots of more nonsense textlots of more nonsense textlots of more nonsense textlots of more nonsense textlots of more nonsense textlots of more nonsense textlots of more nonsense textlots of more nonsense textlots of more nonsense textlots of more nonsense textlots of more  textLi Yin is an AI researcher and a software engineerlots of more nonsense textlots of more nonsense textlots of more nonsense textlots of more nonsense textlots of more nonsense textlots of more nonsense textlots of more nonsense textlots of more nonsense textlots of more nonsense textlots of more nonsense textlots of more nonsense textlots of more nonsense textlots of more nonsense textlots of more nonsense textlots of more nonsense textlots of more nonsense textlots of more nonsense textlots of more nonsense textlots of more nonsense textlots of more nonsense textlots of more nonsense textlots of more nonsense textlots of more nonsense textlots of more nonsense textlots of more nonsense textlots of more nonsense textlots of more nonsense textlots of more nonsense textlots of more nonsense textlots of more nonsense textlots of more nonsense textlots of more nonsense textlots of more nonsense textlots of more nonsense textlots of more nonsense textlots of more nonsense textlots of more nonsense textlots of more nonsense textlots of more nonsense textlots of more nonsense textlots of more nonsense textlots of more nonsense textlots of more nonsense textlots of more nonsense textlots of more nonsense textlots of more nonsense textlots of more nonsense textlots of more nonsense textlots of more nonsense textlots of more nonsense textlots of more nonsense textlots of more nonsense textlots of more nonsense textlots of more nonsense textlots of more nonsense textlots of more nonsense textlots of more nonsense textlots of more nonsense textlots of more nonsense textlots of more nonsense textlots of more nonsense textlots of more nonsense textlots of more nonsense textlots of more nonsense textlots of more nonsense textlots of more nonsense textlots of more nonsense textlots of more nonsense textlots of more nonsense textlots of more nonsense textlots of more nonsense textlots of more nonsense textlots of more nonsense textlots of more nonsense textlots of more nonsense textlots of more nonsense textlots of more nonsense textlots of more nonsense textlots of more nonsense textlots of more nonsense textlots of more nonsense textlots of more nonsense textlots of more nonsense textlots of more nonsense textlots of more nonsense textlots of more nonsense textlots of more nonsense textlots of more nonsense textlots of more nonsense textlots of more nonsense textlots of more nonsense textlots of more nonsense textlots of more nonsense textlots of more nonsense textlots of more nonsense textlots of more nonsense textlots of more nonsense textlots of more ')\n"
     ]
    }
   ]
  },
  {
   "cell_type": "code",
   "source": [
    "# View all documents in the database\n",
    "print(\"All documents in the database:\")\n",
    "for item in rag.db.items:\n",
    "    print(\n",
    "        f\"ID: {item.id}, Title: {item.meta_data['title']}, Text: {item.text[:100]}...\"\n",
    "    )"
   ],
   "metadata": {
    "colab": {
     "base_uri": "https://localhost:8080/"
>>>>>>> 676638db
    },
    "id": "o9TzVv5GeZZ2",
    "outputId": "bde56355-186c-4013-d702-b4530f82881b"
   },
   "execution_count": 10,
   "outputs": [
    {
<<<<<<< HEAD
      "cell_type": "code",
      "execution_count": 10,
      "metadata": {
        "colab": {
          "base_uri": "https://localhost:8080/"
        },
        "id": "o9TzVv5GeZZ2",
        "outputId": "bde56355-186c-4013-d702-b4530f82881b"
      },
      "outputs": [
        {
          "name": "stdout",
          "output_type": "stream",
          "text": [
            "All documents in the database:\n",
            "ID: doc1, Title: Li Yin's profile, Text: My name is Li Yin, I love rock climbinglots of nonsense textlots of nonsense textlots of nonsense te...\n",
            "ID: doc2, Title: Interviewing Li Yin, Text: lots of more nonsense textlots of more nonsense textlots of more nonsense textlots of more nonsense ...\n",
            "ID: doc3, Title: Apple's profile, Text: Apple is a cute dog with black and tan furlots of nonsense textlots of nonsense textlots of nonsense...\n",
            "ID: doc4, Title: Apple's characteristics, Text: lots of more nonsense textlots of more nonsense textlots of more nonsense textlots of more nonsense ...\n"
          ]
        }
      ],
      "source": [
        "# View all documents in the database\n",
        "print(\"All documents in the database:\")\n",
        "for item in rag.db.items:\n",
        "    print(f\"ID: {item.id}, Title: {item.meta_data['title']}, Text: {item.text[:100]}...\")\n"
      ]
    }
  ],
  "metadata": {
    "colab": {
      "provenance": []
    },
    "kernelspec": {
      "display_name": "Python 3",
      "name": "python3"
    },
    "language_info": {
      "name": "python"
    }
  },
  "nbformat": 4,
  "nbformat_minor": 0
=======
     "output_type": "stream",
     "name": "stdout",
     "text": [
      "All documents in the database:\n",
      "ID: doc1, Title: Li Yin's profile, Text: My name is Li Yin, I love rock climbinglots of nonsense textlots of nonsense textlots of nonsense te...\n",
      "ID: doc2, Title: Interviewing Li Yin, Text: lots of more nonsense textlots of more nonsense textlots of more nonsense textlots of more nonsense ...\n",
      "ID: doc3, Title: Apple's profile, Text: Apple is a cute dog with black and tan furlots of nonsense textlots of nonsense textlots of nonsense...\n",
      "ID: doc4, Title: Apple's characteristics, Text: lots of more nonsense textlots of more nonsense textlots of more nonsense textlots of more nonsense ...\n"
     ]
    }
   ]
  }
 ]
>>>>>>> 676638db
}<|MERGE_RESOLUTION|>--- conflicted
+++ resolved
@@ -1,5 +1,4 @@
 {
-<<<<<<< HEAD
   "cells": [
     {
       "cell_type": "markdown",
@@ -18,6 +17,11 @@
         "Here we will have have a look at an example with a local DB using FAISS"
       ]
     },
+    "id": "-4c_AGBt3PlR",
+    "outputId": "a36f157b-0b18-4f3d-d5a8-09aa94743922"
+   },
+   "execution_count": 2,
+   "outputs": [
     {
       "cell_type": "code",
       "execution_count": 1,
@@ -131,340 +135,8 @@
         "    },\n",
         "}\n"
       ]
-=======
- "nbformat": 4,
- "nbformat_minor": 0,
- "metadata": {
-  "colab": {
-   "provenance": []
-  },
-  "kernelspec": {
-   "name": "python3",
-   "display_name": "Python 3"
-  },
-  "language_info": {
-   "name": "python"
-  }
- },
- "cells": [
-  {
-   "cell_type": "markdown",
-   "source": [
-    "# Adalflow RAG Playbook example\n",
-    "\n",
-    "There are different patterns to build a RAG:\n",
-    "\n",
-    "- RAG with separate data process pipeline and a RAG task pipeline. This fits into a scenario where there is lots of data in production database, and we preprocess the data to embeddings and then we build a RAG task pipeline that retrieves context in multiple stages.\n",
-    "\n",
-    "- RAG with dynamic data access and caching the embedding dynamically in a local storage.\n",
-    "\n",
-    "Here we will have have a look at an example with a local DB using FAISS"
-   ],
-   "metadata": {
-    "id": "lLGpv1fLLIjF"
-   }
-  },
-  {
-   "cell_type": "code",
-   "execution_count": 1,
-   "metadata": {
-    "id": "sfKEfaYC3Go7"
-   },
-   "outputs": [],
-   "source": [
-    "from IPython.display import clear_output\n",
-    "\n",
-    "!pip install -U adalflow[openai,groq,faiss-cpu]\n",
-    "\n",
-    "clear_output()"
-   ]
-  },
-  {
-   "cell_type": "code",
-   "source": [
-    "import os\n",
-    "from getpass import getpass\n",
-    "\n",
-    "# Prompt user to enter their API keys securely\n",
-    "openai_api_key = getpass(\"Please enter your OpenAI API key: \")\n",
-    "groq_api_key = getpass(\"Please enter your GROQ API key: \")\n",
-    "\n",
-    "# Set environment variables\n",
-    "os.environ[\"OPENAI_API_KEY\"] = openai_api_key\n",
-    "os.environ[\"GROQ_API_KEY\"] = groq_api_key\n",
-    "\n",
-    "print(\"API keys have been set.\")"
-   ],
-   "metadata": {
-    "colab": {
-     "base_uri": "https://localhost:8080/"
-    },
-    "id": "-4c_AGBt3PlR",
-    "outputId": "a36f157b-0b18-4f3d-d5a8-09aa94743922"
-   },
-   "execution_count": 2,
-   "outputs": [
-    {
-     "output_type": "stream",
-     "name": "stdout",
-     "text": [
-      "Please enter your OpenAI API key: ··········\n",
-      "Please enter your GROQ API key: ··········\n",
-      "API keys have been set.\n"
-     ]
-    }
-   ]
-  },
-  {
-   "cell_type": "code",
-   "source": [
-    "from typing import Any, List, Optional\n",
-    "import os\n",
-    "from adalflow.core import Component, Generator, Embedder, Sequential\n",
-    "from adalflow.core.types import Document, ModelClientType\n",
-    "from adalflow.core.string_parser import JsonParser\n",
-    "from adalflow.core.db import LocalDB\n",
-    "from adalflow.utils import setup_env\n",
-    "from adalflow.components.retriever.faiss_retriever import FAISSRetriever\n",
-    "from adalflow.components.data_process import (\n",
-    "    RetrieverOutputToContextStr,\n",
-    "    ToEmbeddings,\n",
-    "    TextSplitter,\n",
-    ")\n",
-    "from adalflow.utils.global_config import get_adalflow_default_root_path"
-   ],
-   "metadata": {
-    "id": "V9LsGDnm3RbV"
-   },
-   "execution_count": 4,
-   "outputs": []
-  },
-  {
-   "cell_type": "code",
-   "source": [
-    "configs = {\n",
-    "    \"embedder\": {\n",
-    "        \"batch_size\": 100,\n",
-    "        \"model_kwargs\": {\n",
-    "            \"model\": \"text-embedding-3-small\",\n",
-    "            \"dimensions\": 256,\n",
-    "            \"encoding_format\": \"float\",\n",
-    "        },\n",
-    "    },\n",
-    "    \"retriever\": {\n",
-    "        \"top_k\": 5,\n",
-    "    },\n",
-    "    \"generator\": {\n",
-    "        \"model_client\": ModelClientType.OPENAI(),\n",
-    "        \"model_kwargs\": {\n",
-    "            \"model\": \"gpt-3.5-turbo\",\n",
-    "            \"temperature\": 0.3,\n",
-    "            \"stream\": False,\n",
-    "        },\n",
-    "    },\n",
-    "    \"text_splitter\": {\n",
-    "        \"split_by\": \"word\",\n",
-    "        \"chunk_size\": 400,\n",
-    "        \"chunk_overlap\": 200,\n",
-    "    },\n",
-    "}"
-   ],
-   "metadata": {
-    "id": "kWGTZxrw3Tli"
-   },
-   "execution_count": 5,
-   "outputs": []
-  },
-  {
-   "cell_type": "code",
-   "source": [
-    "def prepare_data_pipeline():\n",
-    "    splitter = TextSplitter(**configs[\"text_splitter\"])\n",
-    "    embedder = Embedder(\n",
-    "        model_client=ModelClientType.OPENAI(),\n",
-    "        model_kwargs=configs[\"embedder\"][\"model_kwargs\"],\n",
-    "    )\n",
-    "    embedder_transformer = ToEmbeddings(\n",
-    "        embedder=embedder, batch_size=configs[\"embedder\"][\"batch_size\"]\n",
-    "    )\n",
-    "    data_transformer = Sequential(splitter, embedder_transformer)\n",
-    "    return data_transformer\n",
-    "\n",
-    "\n",
-    "def prepare_database_with_index(\n",
-    "    docs: List[Document],\n",
-    "    index_file: str = \"index.faiss\",\n",
-    "    index_path: Optional[str] = None,\n",
-    "):\n",
-    "    index_path = index_path or get_adalflow_default_root_path()\n",
-    "    index_path = os.path.join(index_path, index_file)\n",
-    "    if os.path.exists(index_path):\n",
-    "        return None\n",
-    "    db = LocalDB()\n",
-    "    db.load(docs)\n",
-    "    data_transformer = prepare_data_pipeline()\n",
-    "    db.transform(data_transformer, key=\"data_transformer\")\n",
-    "    db.save_state(index_path)"
-   ],
-   "metadata": {
-    "id": "1QE0PCKs4BLz"
-   },
-   "execution_count": 6,
-   "outputs": []
-  },
-  {
-   "cell_type": "code",
-   "source": [
-    "RAG_PROMPT_TEMPLATE = r\"\"\"<START_OF_SYSTEM_MESSAGE>\n",
-    "{{task_desc}}\n",
-    "<END_OF_SYSTEM_MESSAGE>\n",
-    "<START_OF_USER>\n",
-    "{{input_str}}\n",
-    "{{context_str}}\n",
-    "<END_OF_USER>\n",
-    "\"\"\"\n",
-    "\n",
-    "rag_prompt_task_desc = r\"\"\"\n",
-    "You are a helpful assistant.\n",
-    "\n",
-    "Your task is to answer the query that may or may not come with context information.\n",
-    "When context is provided, you should stick to the context and less on your prior knowledge to answer the query.\n",
-    "\n",
-    "Output JSON format:\n",
-    "{\n",
-    "    \"answer\": \"The answer to the query\",\n",
-    "}\"\"\"\n",
-    "\n",
-    "\n",
-    "class RAG(Component):\n",
-    "    def __init__(\n",
-    "        self,\n",
-    "        index_file: str = \"index.faiss\",\n",
-    "        index_path: Optional[str] = None,\n",
-    "        configs: dict = configs,\n",
-    "    ):\n",
-    "        super().__init__()\n",
-    "\n",
-    "        index_path = index_path or get_adalflow_default_root_path()\n",
-    "        index_path = os.path.join(index_path, index_file)\n",
-    "        self.index_path = index_path\n",
-    "\n",
-    "        if not os.path.exists(index_path):\n",
-    "            self.db = LocalDB()\n",
-    "            self.register_data_transformer()\n",
-    "            self.transformed_docs = []\n",
-    "        else:\n",
-    "            self.db = LocalDB.load_state(index_path)\n",
-    "            self.transformed_docs = self.db.get_transformed_data(\"data_transformer\")\n",
-    "\n",
-    "        embedder = Embedder(\n",
-    "            model_client=ModelClientType.OPENAI(),\n",
-    "            model_kwargs=configs[\"embedder\"][\"model_kwargs\"],\n",
-    "        )\n",
-    "\n",
-    "        self.retriever = FAISSRetriever(\n",
-    "            **configs[\"retriever\"],\n",
-    "            embedder=embedder,\n",
-    "            documents=self.transformed_docs,\n",
-    "            document_map_func=lambda doc: doc.vector,\n",
-    "        )\n",
-    "        self.retriever_output_processors = RetrieverOutputToContextStr(deduplicate=True)\n",
-    "\n",
-    "        self.generator = Generator(\n",
-    "            **configs[\"generator\"],\n",
-    "            prompt_kwargs={\"task_desc_str\": rag_prompt_task_desc},\n",
-    "            output_processors=JsonParser(),\n",
-    "        )\n",
-    "\n",
-    "    def register_data_transformer(self):\n",
-    "        if \"data_transformer\" not in self.db.get_transformer_keys():\n",
-    "            data_transformer = prepare_data_pipeline()\n",
-    "            self.db.register_transformer(data_transformer, key=\"data_transformer\")\n",
-    "            print(\"Data transformer registered\")\n",
-    "\n",
-    "    def add_documents(self, docs: List[Document]):\n",
-    "        self.db.extend(docs, apply_transformer=True)\n",
-    "        self.db.save_state(self.index_path)\n",
-    "\n",
-    "    def get_transformed_docs(self, filter_func=None):\n",
-    "        return self.db.get_transformed_data(\"data_transformer\", filter_func)\n",
-    "\n",
-    "    def prepare_retriever(self, filter_func=None):\n",
-    "        self.transformed_docs = self.get_transformed_docs(filter_func)\n",
-    "        self.retriever.build_index_from_documents(\n",
-    "            self.transformed_docs, document_map_func=lambda doc: doc.vector\n",
-    "        )\n",
-    "\n",
-    "    def generate(self, query: str, context: Optional[str] = None) -> Any:\n",
-    "        if not self.generator:\n",
-    "            raise ValueError(\"Generator is not set\")\n",
-    "        prompt_kwargs = {\"context_str\": context, \"input_str\": query}\n",
-    "        response = self.generator(prompt_kwargs=prompt_kwargs)\n",
-    "        return response, context\n",
-    "\n",
-    "    def call(self, query: str, verbose: bool = False) -> Any:\n",
-    "        retrieved_documents = self.retriever(query)\n",
-    "        for i, retriever_output in enumerate(retrieved_documents):\n",
-    "            retrieved_documents[i].documents = [\n",
-    "                self.transformed_docs[doc_index]\n",
-    "                for doc_index in retriever_output.doc_indices\n",
-    "            ]\n",
-    "        if verbose:\n",
-    "            print(f\"retrieved_documents: \\n {retrieved_documents}\")\n",
-    "\n",
-    "        context_str = self.retriever_output_processors(retrieved_documents)\n",
-    "        if verbose:\n",
-    "            print(f\"context_str: \\n {context_str}\")\n",
-    "\n",
-    "        return self.generate(query, context=context_str)"
-   ],
-   "metadata": {
-    "id": "6Mu1HXhy4DIG"
-   },
-   "execution_count": 7,
-   "outputs": []
-  },
-  {
-   "cell_type": "code",
-   "source": [
-    "# Prepare initial documents\n",
-    "doc1 = Document(\n",
-    "    meta_data={\"title\": \"Li Yin's profile\"},\n",
-    "    text=\"My name is Li Yin, I love rock climbing\" + \"lots of nonsense text\" * 500,\n",
-    "    id=\"doc1\",\n",
-    ")\n",
-    "doc2 = Document(\n",
-    "    meta_data={\"title\": \"Interviewing Li Yin\"},\n",
-    "    text=\"lots of more nonsense text\" * 250\n",
-    "    + \"Li Yin is an AI researcher and a software engineer\"\n",
-    "    + \"lots of more nonsense text\" * 250,\n",
-    "    id=\"doc2\",\n",
-    ")\n",
-    "\n",
-    "# Prepare the database (only runs once)\n",
-    "prepare_database_with_index([doc1, doc2], index_file=\"index.faiss\")\n",
-    "\n",
-    "# Initialize RAG\n",
-    "rag = RAG(index_file=\"index.faiss\")\n",
-    "print(rag)\n",
-    "\n",
-    "# Query the RAG system\n",
-    "query = \"What is Li Yin's hobby and profession?\"\n",
-    "response = rag.call(query)\n",
-    "print(f\"Response: {response}\")"
-   ],
-   "metadata": {
-    "colab": {
-     "base_uri": "https://localhost:8080/"
->>>>>>> 676638db
-    },
-    "id": "sPnx4PY34D1j",
-    "outputId": "f66d6f1a-70bf-40e9-a160-591fcfdcbed3"
-   },
-   "execution_count": 8,
-   "outputs": [
-    {
-<<<<<<< HEAD
+    },
+    {
       "cell_type": "code",
       "execution_count": 6,
       "metadata": {
@@ -610,151 +282,8 @@
         "\n",
         "        return self.generate(query, context=context_str)\n"
       ]
-=======
-     "output_type": "stream",
-     "name": "stderr",
-     "text": [
-      "Splitting Documents in Batches: 100%|██████████| 1/1 [00:00<00:00, 109.58it/s]\n",
-      "Batch embedding documents: 100%|██████████| 1/1 [00:01<00:00,  1.33s/it]\n",
-      "Adding embeddings to documents from batch: 1it [00:00, 6462.72it/s]\n"
-     ]
-    },
-    {
-     "output_type": "stream",
-     "name": "stdout",
-     "text": [
-      "Saved the state of the DB to /root/.adalflow/index.faiss\n",
-      "RAG(\n",
-      "  (db): LocalDB(name='LocalDB', items=[Document(id=doc1, text='My name is Li Yin, I love rock climbinglots of nonsense textlots of nonsense textlots of nonsense te...', meta_data={'title': \"Li Yin's profile\"}, vector=[], parent_doc_id=None, order=None, score=None), Document(id=doc2, text='lots of more nonsense textlots of more nonsense textlots of more nonsense textlots of more nonsense ...', meta_data={'title': 'Interviewing Li Yin'}, vector=[], parent_doc_id=None, order=None, score=None)], transformed_items={'data_transformer': [Document(id=59f7f6ad-eb4c-4fdb-8d04-6dba1ee439bc, text='My name is Li Yin, I love rock climbinglots of nonsense textlots of nonsense textlots of nonsense te...', meta_data={'title': \"Li Yin's profile\"}, vector='len: 256', parent_doc_id=doc1, order=0, score=None), Document(id=2486725e-47ff-4978-84fc-7937778b0e45, text='textlots of nonsense textlots of nonsense textlots of nonsense textlots of nonsense textlots of nons...', meta_data={'title': \"Li Yin's profile\"}, vector='len: 256', parent_doc_id=doc1, order=1, score=None), Document(id=96993047-4cff-436d-b8ac-e02da4ae7fec, text='nonsense textlots of nonsense textlots of nonsense textlots of nonsense textlots of nonsense textlot...', meta_data={'title': \"Li Yin's profile\"}, vector='len: 256', parent_doc_id=doc1, order=2, score=None), Document(id=77742f90-0c0c-4143-802d-3557577d4935, text='of nonsense textlots of nonsense textlots of nonsense textlots of nonsense textlots of nonsense text...', meta_data={'title': \"Li Yin's profile\"}, vector='len: 256', parent_doc_id=doc1, order=3, score=None), Document(id=81ba770e-c5f2-4dc5-98fc-349ab9143ef9, text='textlots of nonsense textlots of nonsense textlots of nonsense textlots of nonsense textlots of nons...', meta_data={'title': \"Li Yin's profile\"}, vector='len: 256', parent_doc_id=doc1, order=4, score=None), Document(id=dff6f5e3-5929-4e3c-ba5f-79f5116c1fa3, text='nonsense textlots of nonsense textlots of nonsense textlots of nonsense textlots of nonsense textlot...', meta_data={'title': \"Li Yin's profile\"}, vector='len: 256', parent_doc_id=doc1, order=5, score=None), Document(id=1e7888e2-0783-40b2-ab85-067e3ba71fad, text='of nonsense textlots of nonsense textlots of nonsense textlots of nonsense textlots of nonsense text...', meta_data={'title': \"Li Yin's profile\"}, vector='len: 256', parent_doc_id=doc1, order=6, score=None), Document(id=2deb945f-dfb9-46d3-a60b-dae77e2f5fd8, text='lots of more nonsense textlots of more nonsense textlots of more nonsense textlots of more nonsense ...', meta_data={'title': 'Interviewing Li Yin'}, vector='len: 256', parent_doc_id=doc2, order=0, score=None), Document(id=3d9c21aa-d583-47fe-b143-710b4bc4a8b2, text='textlots of more nonsense textlots of more nonsense textlots of more nonsense textlots of more nonse...', meta_data={'title': 'Interviewing Li Yin'}, vector='len: 256', parent_doc_id=doc2, order=1, score=None), Document(id=a318ffea-2542-4493-ab2d-03d10a94e860, text='textlots of more nonsense textlots of more nonsense textlots of more nonsense textlots of more nonse...', meta_data={'title': 'Interviewing Li Yin'}, vector='len: 256', parent_doc_id=doc2, order=2, score=None), Document(id=b5c05820-7545-43a8-a4a3-691c5ccc79d1, text='textlots of more nonsense textlots of more nonsense textlots of more nonsense textlots of more nonse...', meta_data={'title': 'Interviewing Li Yin'}, vector='len: 256', parent_doc_id=doc2, order=3, score=None), Document(id=a739cd3e-8826-4e74-afa9-499498115621, text='textlots of more nonsense textlots of more nonsense textlots of more nonsense textlots of more nonse...', meta_data={'title': 'Interviewing Li Yin'}, vector='len: 256', parent_doc_id=doc2, order=4, score=None), Document(id=7153cde2-b6ee-4485-91e9-9de2f4bd45ab, text='textLi Yin is an AI researcher and a software engineerlots of more nonsense textlots of more nonsens...', meta_data={'title': 'Interviewing Li Yin'}, vector='len: 256', parent_doc_id=doc2, order=5, score=None), Document(id=c3f3ed48-acc2-41b5-b4ac-a6107b651789, text='nonsense textlots of more nonsense textlots of more nonsense textlots of more nonsense textlots of m...', meta_data={'title': 'Interviewing Li Yin'}, vector='len: 256', parent_doc_id=doc2, order=6, score=None), Document(id=7bfd84e6-0025-4cfa-8c0a-63c9de9a8d4a, text='nonsense textlots of more nonsense textlots of more nonsense textlots of more nonsense textlots of m...', meta_data={'title': 'Interviewing Li Yin'}, vector='len: 256', parent_doc_id=doc2, order=7, score=None), Document(id=8bece98d-65f0-4dd1-9407-d1c54413bef4, text='nonsense textlots of more nonsense textlots of more nonsense textlots of more nonsense textlots of m...', meta_data={'title': 'Interviewing Li Yin'}, vector='len: 256', parent_doc_id=doc2, order=8, score=None), Document(id=cf9ab236-af73-4af6-9302-b3c7ffdd9ca7, text='nonsense textlots of more nonsense textlots of more nonsense textlots of more nonsense textlots of m...', meta_data={'title': 'Interviewing Li Yin'}, vector='len: 256', parent_doc_id=doc2, order=9, score=None)]}, transformer_setups={'data_transformer': Sequential(\n",
-      "    (0): TextSplitter(split_by=word, chunk_size=400, chunk_overlap=200)\n",
-      "    (1): ToEmbeddings(\n",
-      "      batch_size=100\n",
-      "      (embedder): Embedder(\n",
-      "        model_kwargs={'model': 'text-embedding-3-small', 'dimensions': 256, 'encoding_format': 'float'}, \n",
-      "        (model_client): OpenAIClient()\n",
-      "      )\n",
-      "      (batch_embedder): BatchEmbedder(\n",
-      "        (embedder): Embedder(\n",
-      "          model_kwargs={'model': 'text-embedding-3-small', 'dimensions': 256, 'encoding_format': 'float'}, \n",
-      "          (model_client): OpenAIClient()\n",
-      "        )\n",
-      "      )\n",
-      "    )\n",
-      "  )}, mapper_setups={}, index_path='/root/.adalflow/index.faiss')\n",
-      "  (retriever): FAISSRetriever(\n",
-      "    top_k=5, metric=prob, dimensions=256, total_documents=17\n",
-      "    (embedder): Embedder(\n",
-      "      model_kwargs={'model': 'text-embedding-3-small', 'dimensions': 256, 'encoding_format': 'float'}, \n",
-      "      (model_client): OpenAIClient()\n",
-      "    )\n",
-      "  )\n",
-      "  (retriever_output_processors): RetrieverOutputToContextStr(deduplicate=True)\n",
-      "  (generator): Generator(\n",
-      "    model_kwargs={'model': 'gpt-3.5-turbo', 'temperature': 0.3, 'stream': False}, trainable_prompt_kwargs=[]\n",
-      "    (prompt): Prompt(\n",
-      "      template: <START_OF_SYSTEM_PROMPT>\n",
-      "      {# task desc #}\n",
-      "      {% if task_desc_str %}\n",
-      "      {{task_desc_str}}\n",
-      "      {% else %}\n",
-      "      You are a helpful assistant.\n",
-      "      {% endif %}\n",
-      "      {#input format#}\n",
-      "      {% if input_format_str %}\n",
-      "      <INPUT_FORMAT>\n",
-      "      {{input_format_str}}\n",
-      "      </INPUT_FORMAT>\n",
-      "      {% endif %}\n",
-      "      {# output format #}\n",
-      "      {% if output_format_str %}\n",
-      "      <OUTPUT_FORMAT>\n",
-      "      {{output_format_str}}\n",
-      "      </OUTPUT_FORMAT>\n",
-      "      {% endif %}\n",
-      "      {# tools #}\n",
-      "      {% if tools_str %}\n",
-      "      <TOOLS>\n",
-      "      {{tools_str}}\n",
-      "      </TOOLS>\n",
-      "      {% endif %}\n",
-      "      {# example #}\n",
-      "      {% if examples_str %}\n",
-      "      <EXAMPLES>\n",
-      "      {{examples_str}}\n",
-      "      </EXAMPLES>\n",
-      "      {% endif %}\n",
-      "      {# chat history #}\n",
-      "      {% if chat_history_str %}\n",
-      "      <CHAT_HISTORY>\n",
-      "      {{chat_history_str}}\n",
-      "      </CHAT_HISTORY>\n",
-      "      {% endif %}\n",
-      "      {#contex#}\n",
-      "      {% if context_str %}\n",
-      "      <CONTEXT>\n",
-      "      {{context_str}}\n",
-      "      </CONTEXT>\n",
-      "      {% endif %}\n",
-      "      <END_OF_SYSTEM_PROMPT>\n",
-      "      <START_OF_USER_PROMPT>\n",
-      "      {% if input_str %}\n",
-      "      {{input_str}}\n",
-      "      {% endif %}\n",
-      "      <END_OF_USER_PROMPT>\n",
-      "      {# steps #}\n",
-      "      {% if steps_str %}\n",
-      "      <START_OF_ASSISTANT_STEPS>\n",
-      "      {{steps_str}}\n",
-      "      <END_OF_ASSISTANT_STEPS>\n",
-      "      {% endif %}\n",
-      "      , prompt_kwargs: {'task_desc_str': '\\nYou are a helpful assistant.\\n\\nYour task is to answer the query that may or may not come with context information.\\nWhen context is provided, you should stick to the context and less on your prior knowledge to answer the query.\\n\\nOutput JSON format:\\n{\\n    \"answer\": \"The answer to the query\",\\n}'}, prompt_variables: ['examples_str', 'context_str', 'chat_history_str', 'tools_str', 'task_desc_str', 'input_str', 'input_format_str', 'output_format_str', 'steps_str']\n",
-      "    )\n",
-      "    (model_client): OpenAIClient()\n",
-      "    (output_processors): JsonParser()\n",
-      "  )\n",
-      ")\n",
-      "Response: (GeneratorOutput(id=None, data={'answer': \"Li Yin's hobby is rock climbing and profession is an AI researcher and a software engineer.\"}, error=None, usage=CompletionUsage(completion_tokens=25, prompt_tokens=2713, total_tokens=2738), raw_response='{\\n    \"answer\": \"Li Yin\\'s hobby is rock climbing and profession is an AI researcher and a software engineer.\"\\n}', metadata=None), ' My name is Li Yin, I love rock climbinglots of nonsense textlots of nonsense textlots of nonsense textlots of nonsense textlots of nonsense textlots of nonsense textlots of nonsense textlots of nonsense textlots of nonsense textlots of nonsense textlots of nonsense textlots of nonsense textlots of nonsense textlots of nonsense textlots of nonsense textlots of nonsense textlots of nonsense textlots of nonsense textlots of nonsense textlots of nonsense textlots of nonsense textlots of nonsense textlots of nonsense textlots of nonsense textlots of nonsense textlots of nonsense textlots of nonsense textlots of nonsense textlots of nonsense textlots of nonsense textlots of nonsense textlots of nonsense textlots of nonsense textlots of nonsense textlots of nonsense textlots of nonsense textlots of nonsense textlots of nonsense textlots of nonsense textlots of nonsense textlots of nonsense textlots of nonsense textlots of nonsense textlots of nonsense textlots of nonsense textlots of nonsense textlots of nonsense textlots of nonsense textlots of nonsense textlots of nonsense textlots of nonsense textlots of nonsense textlots of nonsense textlots of nonsense textlots of nonsense textlots of nonsense textlots of nonsense textlots of nonsense textlots of nonsense textlots of nonsense textlots of nonsense textlots of nonsense textlots of nonsense textlots of nonsense textlots of nonsense textlots of nonsense textlots of nonsense textlots of nonsense textlots of nonsense textlots of nonsense textlots of nonsense textlots of nonsense textlots of nonsense textlots of nonsense textlots of nonsense textlots of nonsense textlots of nonsense textlots of nonsense textlots of nonsense textlots of nonsense textlots of nonsense textlots of nonsense textlots of nonsense textlots of nonsense textlots of nonsense textlots of nonsense textlots of nonsense textlots of nonsense textlots of nonsense textlots of nonsense textlots of nonsense textlots of nonsense textlots of nonsense textlots of nonsense textlots of nonsense textlots of nonsense textlots of nonsense textlots of nonsense textlots of nonsense textlots of nonsense textlots of nonsense textlots of nonsense textlots of nonsense textlots of nonsense textlots of nonsense textlots of nonsense textlots of nonsense textlots of nonsense textlots of nonsense textlots of nonsense textlots of nonsense textlots of nonsense textlots of nonsense textlots of nonsense textlots of nonsense textlots of nonsense textlots of nonsense textlots of nonsense textlots of nonsense textlots of nonsense textlots of nonsense textlots of nonsense textlots of nonsense textlots of nonsense textlots of nonsense textlots of nonsense textlots of nonsense textlots of nonsense textlots of nonsense textlots of nonsense textlots of  textlots of more nonsense textlots of more nonsense textlots of more nonsense textlots of more nonsense textlots of more nonsense textlots of more nonsense textlots of more nonsense textlots of more nonsense textlots of more nonsense textlots of more nonsense textlots of more nonsense textlots of more nonsense textlots of more nonsense textlots of more nonsense textlots of more nonsense textlots of more nonsense textlots of more nonsense textlots of more nonsense textlots of more nonsense textlots of more nonsense textlots of more nonsense textlots of more nonsense textlots of more nonsense textlots of more nonsense textlots of more nonsense textlots of more nonsense textlots of more nonsense textlots of more nonsense textlots of more nonsense textlots of more nonsense textlots of more nonsense textlots of more nonsense textlots of more nonsense textlots of more nonsense textlots of more nonsense textlots of more nonsense textlots of more nonsense textlots of more nonsense textlots of more nonsense textlots of more nonsense textlots of more nonsense textlots of more nonsense textlots of more nonsense textlots of more nonsense textlots of more nonsense textlots of more nonsense textlots of more nonsense textlots of more nonsense textlots of more nonsense textlots of more nonsense textLi Yin is an AI researcher and a software engineerlots of more nonsense textlots of more nonsense textlots of more nonsense textlots of more nonsense textlots of more nonsense textlots of more nonsense textlots of more nonsense textlots of more nonsense textlots of more nonsense textlots of more nonsense textlots of more nonsense textlots of more nonsense textlots of more nonsense textlots of more nonsense textlots of more nonsense textlots of more nonsense textlots of more nonsense textlots of more nonsense textlots of more nonsense textlots of more nonsense textlots of more nonsense textlots of more nonsense textlots of more nonsense textlots of more nonsense textlots of more nonsense textlots of more nonsense textlots of more nonsense textlots of more nonsense textlots of more nonsense textlots of more nonsense textlots of more nonsense textlots of more nonsense textlots of more nonsense textlots of more nonsense textlots of more nonsense textlots of more nonsense textlots of more nonsense textlots of more nonsense textlots of more nonsense textlots of more nonsense textlots of more nonsense textlots of more nonsense textlots of more nonsense textlots of more nonsense textlots of more nonsense textlots of more nonsense textlots of more nonsense textlots of more  textLi Yin is an AI researcher and a software engineerlots of more nonsense textlots of more nonsense textlots of more nonsense textlots of more nonsense textlots of more nonsense textlots of more nonsense textlots of more nonsense textlots of more nonsense textlots of more nonsense textlots of more nonsense textlots of more nonsense textlots of more nonsense textlots of more nonsense textlots of more nonsense textlots of more nonsense textlots of more nonsense textlots of more nonsense textlots of more nonsense textlots of more nonsense textlots of more nonsense textlots of more nonsense textlots of more nonsense textlots of more nonsense textlots of more nonsense textlots of more nonsense textlots of more nonsense textlots of more nonsense textlots of more nonsense textlots of more nonsense textlots of more nonsense textlots of more nonsense textlots of more nonsense textlots of more nonsense textlots of more nonsense textlots of more nonsense textlots of more nonsense textlots of more nonsense textlots of more nonsense textlots of more nonsense textlots of more nonsense textlots of more nonsense textlots of more nonsense textlots of more nonsense textlots of more nonsense textlots of more nonsense textlots of more nonsense textlots of more nonsense textlots of more nonsense textlots of more nonsense textlots of more nonsense textlots of more nonsense textlots of more nonsense textlots of more nonsense textlots of more nonsense textlots of more nonsense textlots of more nonsense textlots of more nonsense textlots of more nonsense textlots of more nonsense textlots of more nonsense textlots of more nonsense textlots of more nonsense textlots of more nonsense textlots of more nonsense textlots of more nonsense textlots of more nonsense textlots of more nonsense textlots of more nonsense textlots of more nonsense textlots of more nonsense textlots of more nonsense textlots of more nonsense textlots of more nonsense textlots of more nonsense textlots of more nonsense textlots of more nonsense textlots of more nonsense textlots of more nonsense textlots of more nonsense textlots of more nonsense textlots of more nonsense textlots of more nonsense textlots of more nonsense textlots of more nonsense textlots of more nonsense textlots of more nonsense textlots of more nonsense textlots of more nonsense textlots of more nonsense textlots of more nonsense textlots of more nonsense textlots of more nonsense textlots of more nonsense textlots of more nonsense textlots of more nonsense textlots of more nonsense textlots of more nonsense textlots of more  nonsense textlots of nonsense textlots of nonsense textlots of nonsense textlots of nonsense textlots of nonsense textlots of nonsense textlots of nonsense textlots of nonsense textlots of nonsense textlots of nonsense textlots of nonsense textlots of nonsense textlots of nonsense textlots of nonsense textlots of nonsense textlots of nonsense textlots of nonsense textlots of nonsense textlots of nonsense textlots of nonsense textlots of nonsense textlots of nonsense textlots of nonsense textlots of nonsense textlots of nonsense textlots of nonsense textlots of nonsense textlots of nonsense textlots of nonsense textlots of nonsense textlots of nonsense textlots of nonsense textlots of nonsense textlots of nonsense textlots of nonsense textlots of nonsense textlots of nonsense textlots of nonsense textlots of nonsense textlots of nonsense textlots of nonsense textlots of nonsense textlots of nonsense textlots of nonsense textlots of nonsense textlots of nonsense textlots of nonsense textlots of nonsense textlots of nonsense textlots of nonsense textlots of nonsense textlots of nonsense textlots of nonsense textlots of nonsense textlots of nonsense textlots of nonsense textlots of nonsense textlots of nonsense textlots of nonsense textlots of nonsense textlots of nonsense textlots of nonsense textlots of nonsense textlots of nonsense textlots of nonsense textlots of nonsense textlots of nonsense textlots of nonsense textlots of nonsense textlots of nonsense textlots of nonsense textlots of nonsense textlots of nonsense textlots of nonsense textlots of nonsense textlots of nonsense textlots of nonsense textlots of nonsense textlots of nonsense textlots of nonsense textlots of nonsense textlots of nonsense textlots of nonsense textlots of nonsense textlots of nonsense textlots of nonsense textlots of nonsense textlots of nonsense textlots of nonsense textlots of nonsense textlots of nonsense textlots of nonsense textlots of nonsense textlots of nonsense textlots of nonsense textlots of nonsense textlots of nonsense textlots of nonsense textlots of nonsense textlots of nonsense textlots of nonsense textlots of nonsense textlots of nonsense textlots of nonsense textlots of nonsense textlots of nonsense textlots of nonsense textlots of nonsense textlots of nonsense textlots of nonsense textlots of nonsense textlots of nonsense textlots of nonsense textlots of nonsense textlots of nonsense textlots of nonsense textlots of nonsense textlots of nonsense textlots of nonsense textlots of nonsense textlots of nonsense textlots of nonsense textlots of nonsense textlots of nonsense textlots of nonsense textlots of nonsense textlots of nonsense textlots of nonsense textlots of nonsense textlots of nonsense textlots of nonsense textlots of nonsense textlots of nonsense  nonsense textlots of nonsense textlots of nonsense textlots of nonsense textlots of nonsense textlots of nonsense textlots of nonsense textlots of nonsense textlots of nonsense textlots of nonsense textlots of nonsense textlots of nonsense textlots of nonsense textlots of nonsense textlots of nonsense textlots of nonsense textlots of nonsense textlots of nonsense textlots of nonsense textlots of nonsense textlots of nonsense textlots of nonsense textlots of nonsense textlots of nonsense textlots of nonsense textlots of nonsense textlots of nonsense textlots of nonsense textlots of nonsense textlots of nonsense textlots of nonsense textlots of nonsense textlots of nonsense textlots of nonsense textlots of nonsense textlots of nonsense textlots of nonsense textlots of nonsense textlots of nonsense textlots of nonsense textlots of nonsense textlots of nonsense textlots of nonsense textlots of nonsense textlots of nonsense textlots of nonsense textlots of nonsense textlots of nonsense textlots of nonsense textlots of nonsense textlots of nonsense textlots of nonsense textlots of nonsense textlots of nonsense textlots of nonsense textlots of nonsense textlots of nonsense textlots of nonsense textlots of nonsense textlots of nonsense textlots of nonsense textlots of nonsense textlots of nonsense textlots of nonsense textlots of nonsense textlots of nonsense textlots of nonsense textlots of nonsense textlots of nonsense textlots of nonsense textlots of nonsense textlots of nonsense textlots of nonsense textlots of nonsense textlots of nonsense textlots of nonsense textlots of nonsense textlots of nonsense textlots of nonsense textlots of nonsense textlots of nonsense textlots of nonsense textlots of nonsense textlots of nonsense textlots of nonsense textlots of nonsense textlots of nonsense textlots of nonsense textlots of nonsense textlots of nonsense textlots of nonsense textlots of nonsense textlots of nonsense textlots of nonsense textlots of nonsense textlots of nonsense textlots of nonsense textlots of nonsense textlots of nonsense textlots of nonsense textlots of nonsense textlots of nonsense textlots of nonsense textlots of nonsense textlots of nonsense textlots of nonsense textlots of nonsense textlots of nonsense textlots of nonsense textlots of nonsense textlots of nonsense textlots of nonsense textlots of nonsense textlots of nonsense textlots of nonsense textlots of nonsense textlots of nonsense textlots of nonsense textlots of nonsense textlots of nonsense textlots of nonsense textlots of nonsense textlots of nonsense textlots of nonsense textlots of nonsense textlots of nonsense textlots of nonsense textlots of nonsense textlots of nonsense textlots of nonsense textlots of nonsense textlots of nonsense textlots of nonsense textlots of nonsense ')\n"
-     ]
-    }
-   ]
-  },
-  {
-   "cell_type": "code",
-   "source": [
-    "# Add more documents at runtime\n",
-    "doc3 = Document(\n",
-    "    meta_data={\"title\": \"Apple's profile\"},\n",
-    "    text=\"Apple is a cute dog with black and tan fur\" + \"lots of nonsense text\" * 500,\n",
-    "    id=\"doc3\",\n",
-    ")\n",
-    "doc4 = Document(\n",
-    "    meta_data={\"title\": \"Apple's characteristics\"},\n",
-    "    text=\"lots of more nonsense text\" * 250\n",
-    "    + \"Apple is energetic, loves to play with her monkey toy\"\n",
-    "    + \"lots of more nonsense text\" * 250,\n",
-    "    id=\"doc4\",\n",
-    ")\n",
-    "\n",
-    "rag.add_documents([doc3, doc4])\n",
-    "rag.prepare_retriever()\n",
-    "\n",
-    "# Test a new query\n",
-    "query = \"What is Apple's favorite toy?\"\n",
-    "response = rag.call(query)\n",
-    "print(f\"Response: {response}\")"
-   ],
-   "metadata": {
-    "colab": {
-     "base_uri": "https://localhost:8080/"
->>>>>>> 676638db
-    },
-    "id": "bcC1-dCheVEC",
-    "outputId": "133bab3f-ff2e-40db-99dc-71d64af6283f"
-   },
-   "execution_count": 9,
-   "outputs": [
-    {
-<<<<<<< HEAD
+    },
+    {
       "cell_type": "code",
       "execution_count": 8,
       "metadata": {
@@ -952,47 +481,8 @@
         "response = rag.call(query)\n",
         "print(f\"Response: {response}\")\n"
       ]
-=======
-     "output_type": "stream",
-     "name": "stderr",
-     "text": [
-      "Splitting Documents in Batches: 100%|██████████| 1/1 [00:00<00:00, 114.76it/s]\n",
-      "Batch embedding documents: 100%|██████████| 1/1 [00:00<00:00,  1.35it/s]\n",
-      "Adding embeddings to documents from batch: 1it [00:00, 1915.21it/s]\n"
-     ]
-    },
-    {
-     "output_type": "stream",
-     "name": "stdout",
-     "text": [
-      "Saved the state of the DB to /root/.adalflow/index.faiss\n",
-      "Response: (GeneratorOutput(id=None, data={'answer': \"Apple's favorite toy is her monkey toy.\"}, error=None, usage=CompletionUsage(completion_tokens=16, prompt_tokens=2647, total_tokens=2663), raw_response='{\\n    \"answer\": \"Apple\\'s favorite toy is her monkey toy.\"\\n}', metadata=None), ' Apple is a cute dog with black and tan furlots of nonsense textlots of nonsense textlots of nonsense textlots of nonsense textlots of nonsense textlots of nonsense textlots of nonsense textlots of nonsense textlots of nonsense textlots of nonsense textlots of nonsense textlots of nonsense textlots of nonsense textlots of nonsense textlots of nonsense textlots of nonsense textlots of nonsense textlots of nonsense textlots of nonsense textlots of nonsense textlots of nonsense textlots of nonsense textlots of nonsense textlots of nonsense textlots of nonsense textlots of nonsense textlots of nonsense textlots of nonsense textlots of nonsense textlots of nonsense textlots of nonsense textlots of nonsense textlots of nonsense textlots of nonsense textlots of nonsense textlots of nonsense textlots of nonsense textlots of nonsense textlots of nonsense textlots of nonsense textlots of nonsense textlots of nonsense textlots of nonsense textlots of nonsense textlots of nonsense textlots of nonsense textlots of nonsense textlots of nonsense textlots of nonsense textlots of nonsense textlots of nonsense textlots of nonsense textlots of nonsense textlots of nonsense textlots of nonsense textlots of nonsense textlots of nonsense textlots of nonsense textlots of nonsense textlots of nonsense textlots of nonsense textlots of nonsense textlots of nonsense textlots of nonsense textlots of nonsense textlots of nonsense textlots of nonsense textlots of nonsense textlots of nonsense textlots of nonsense textlots of nonsense textlots of nonsense textlots of nonsense textlots of nonsense textlots of nonsense textlots of nonsense textlots of nonsense textlots of nonsense textlots of nonsense textlots of nonsense textlots of nonsense textlots of nonsense textlots of nonsense textlots of nonsense textlots of nonsense textlots of nonsense textlots of nonsense textlots of nonsense textlots of nonsense textlots of nonsense textlots of nonsense textlots of nonsense textlots of nonsense textlots of nonsense textlots of nonsense textlots of nonsense textlots of nonsense textlots of nonsense textlots of nonsense textlots of nonsense textlots of nonsense textlots of nonsense textlots of nonsense textlots of nonsense textlots of nonsense textlots of nonsense textlots of nonsense textlots of nonsense textlots of nonsense textlots of nonsense textlots of nonsense textlots of nonsense textlots of nonsense textlots of nonsense textlots of nonsense textlots of nonsense textlots of nonsense textlots of nonsense textlots of nonsense textlots of nonsense textlots of nonsense textlots of nonsense textlots of nonsense textlots of nonsense textlots of nonsense textlots of nonsense textlots of nonsense textlots of nonsense textlots of nonsense textlots of nonsense textlots  textApple is energetic, loves to play with her monkey toylots of more nonsense textlots of more nonsense textlots of more nonsense textlots of more nonsense textlots of more nonsense textlots of more nonsense textlots of more nonsense textlots of more nonsense textlots of more nonsense textlots of more nonsense textlots of more nonsense textlots of more nonsense textlots of more nonsense textlots of more nonsense textlots of more nonsense textlots of more nonsense textlots of more nonsense textlots of more nonsense textlots of more nonsense textlots of more nonsense textlots of more nonsense textlots of more nonsense textlots of more nonsense textlots of more nonsense textlots of more nonsense textlots of more nonsense textlots of more nonsense textlots of more nonsense textlots of more nonsense textlots of more nonsense textlots of more nonsense textlots of more nonsense textlots of more nonsense textlots of more nonsense textlots of more nonsense textlots of more nonsense textlots of more nonsense textlots of more nonsense textlots of more nonsense textlots of more nonsense textlots of more nonsense textlots of more nonsense textlots of more nonsense textlots of more nonsense textlots of more nonsense textlots of more nonsense textlots of more nonsense textlots of more nonsense textlots of more nonsense textlots of more nonsense textlots of more nonsense textlots of more nonsense textlots of more nonsense textlots of more nonsense textlots of more nonsense textlots of more nonsense textlots of more nonsense textlots of more nonsense textlots of more nonsense textlots of more nonsense textlots of more nonsense textlots of more nonsense textlots of more nonsense textlots of more nonsense textlots of more nonsense textlots of more nonsense textlots of more nonsense textlots of more nonsense textlots of more nonsense textlots of more nonsense textlots of more nonsense textlots of more nonsense textlots of more nonsense textlots of more nonsense textlots of more nonsense textlots of more nonsense textlots of more nonsense textlots of more nonsense textlots of more nonsense textlots of more nonsense textlots of more nonsense textlots of more nonsense textlots of more nonsense textlots of more nonsense textlots of more nonsense textlots of more nonsense textlots of more nonsense textlots of more nonsense textlots of more nonsense textlots of more nonsense textlots of more nonsense textlots of more nonsense textlots of more nonsense textlots of more nonsense textlots of more nonsense textlots of more nonsense textlots of more nonsense textlots of more  textlots of more nonsense textlots of more nonsense textlots of more nonsense textlots of more nonsense textlots of more nonsense textlots of more nonsense textlots of more nonsense textlots of more nonsense textlots of more nonsense textlots of more nonsense textlots of more nonsense textlots of more nonsense textlots of more nonsense textlots of more nonsense textlots of more nonsense textlots of more nonsense textlots of more nonsense textlots of more nonsense textlots of more nonsense textlots of more nonsense textlots of more nonsense textlots of more nonsense textlots of more nonsense textlots of more nonsense textlots of more nonsense textlots of more nonsense textlots of more nonsense textlots of more nonsense textlots of more nonsense textlots of more nonsense textlots of more nonsense textlots of more nonsense textlots of more nonsense textlots of more nonsense textlots of more nonsense textlots of more nonsense textlots of more nonsense textlots of more nonsense textlots of more nonsense textlots of more nonsense textlots of more nonsense textlots of more nonsense textlots of more nonsense textlots of more nonsense textlots of more nonsense textlots of more nonsense textlots of more nonsense textlots of more nonsense textlots of more nonsense textlots of more nonsense textApple is energetic, loves to play with her monkey toylots of more nonsense textlots of more nonsense textlots of more nonsense textlots of more nonsense textlots of more nonsense textlots of more nonsense textlots of more nonsense textlots of more nonsense textlots of more nonsense textlots of more nonsense textlots of more nonsense textlots of more nonsense textlots of more nonsense textlots of more nonsense textlots of more nonsense textlots of more nonsense textlots of more nonsense textlots of more nonsense textlots of more nonsense textlots of more nonsense textlots of more nonsense textlots of more nonsense textlots of more nonsense textlots of more nonsense textlots of more nonsense textlots of more nonsense textlots of more nonsense textlots of more nonsense textlots of more nonsense textlots of more nonsense textlots of more nonsense textlots of more nonsense textlots of more nonsense textlots of more nonsense textlots of more nonsense textlots of more nonsense textlots of more nonsense textlots of more nonsense textlots of more nonsense textlots of more nonsense textlots of more nonsense textlots of more nonsense textlots of more nonsense textlots of more nonsense textlots of more nonsense textlots of more nonsense textlots of more nonsense textlots of more  textlots of more nonsense textlots of more nonsense textlots of more nonsense textlots of more nonsense textlots of more nonsense textlots of more nonsense textlots of more nonsense textlots of more nonsense textlots of more nonsense textlots of more nonsense textlots of more nonsense textlots of more nonsense textlots of more nonsense textlots of more nonsense textlots of more nonsense textlots of more nonsense textlots of more nonsense textlots of more nonsense textlots of more nonsense textlots of more nonsense textlots of more nonsense textlots of more nonsense textlots of more nonsense textlots of more nonsense textlots of more nonsense textlots of more nonsense textlots of more nonsense textlots of more nonsense textlots of more nonsense textlots of more nonsense textlots of more nonsense textlots of more nonsense textlots of more nonsense textlots of more nonsense textlots of more nonsense textlots of more nonsense textlots of more nonsense textlots of more nonsense textlots of more nonsense textlots of more nonsense textlots of more nonsense textlots of more nonsense textlots of more nonsense textlots of more nonsense textlots of more nonsense textlots of more nonsense textlots of more nonsense textlots of more nonsense textlots of more nonsense textlots of more nonsense textLi Yin is an AI researcher and a software engineerlots of more nonsense textlots of more nonsense textlots of more nonsense textlots of more nonsense textlots of more nonsense textlots of more nonsense textlots of more nonsense textlots of more nonsense textlots of more nonsense textlots of more nonsense textlots of more nonsense textlots of more nonsense textlots of more nonsense textlots of more nonsense textlots of more nonsense textlots of more nonsense textlots of more nonsense textlots of more nonsense textlots of more nonsense textlots of more nonsense textlots of more nonsense textlots of more nonsense textlots of more nonsense textlots of more nonsense textlots of more nonsense textlots of more nonsense textlots of more nonsense textlots of more nonsense textlots of more nonsense textlots of more nonsense textlots of more nonsense textlots of more nonsense textlots of more nonsense textlots of more nonsense textlots of more nonsense textlots of more nonsense textlots of more nonsense textlots of more nonsense textlots of more nonsense textlots of more nonsense textlots of more nonsense textlots of more nonsense textlots of more nonsense textlots of more nonsense textlots of more nonsense textlots of more nonsense textlots of more nonsense textlots of more  textLi Yin is an AI researcher and a software engineerlots of more nonsense textlots of more nonsense textlots of more nonsense textlots of more nonsense textlots of more nonsense textlots of more nonsense textlots of more nonsense textlots of more nonsense textlots of more nonsense textlots of more nonsense textlots of more nonsense textlots of more nonsense textlots of more nonsense textlots of more nonsense textlots of more nonsense textlots of more nonsense textlots of more nonsense textlots of more nonsense textlots of more nonsense textlots of more nonsense textlots of more nonsense textlots of more nonsense textlots of more nonsense textlots of more nonsense textlots of more nonsense textlots of more nonsense textlots of more nonsense textlots of more nonsense textlots of more nonsense textlots of more nonsense textlots of more nonsense textlots of more nonsense textlots of more nonsense textlots of more nonsense textlots of more nonsense textlots of more nonsense textlots of more nonsense textlots of more nonsense textlots of more nonsense textlots of more nonsense textlots of more nonsense textlots of more nonsense textlots of more nonsense textlots of more nonsense textlots of more nonsense textlots of more nonsense textlots of more nonsense textlots of more nonsense textlots of more nonsense textlots of more nonsense textlots of more nonsense textlots of more nonsense textlots of more nonsense textlots of more nonsense textlots of more nonsense textlots of more nonsense textlots of more nonsense textlots of more nonsense textlots of more nonsense textlots of more nonsense textlots of more nonsense textlots of more nonsense textlots of more nonsense textlots of more nonsense textlots of more nonsense textlots of more nonsense textlots of more nonsense textlots of more nonsense textlots of more nonsense textlots of more nonsense textlots of more nonsense textlots of more nonsense textlots of more nonsense textlots of more nonsense textlots of more nonsense textlots of more nonsense textlots of more nonsense textlots of more nonsense textlots of more nonsense textlots of more nonsense textlots of more nonsense textlots of more nonsense textlots of more nonsense textlots of more nonsense textlots of more nonsense textlots of more nonsense textlots of more nonsense textlots of more nonsense textlots of more nonsense textlots of more nonsense textlots of more nonsense textlots of more nonsense textlots of more nonsense textlots of more nonsense textlots of more nonsense textlots of more nonsense textlots of more nonsense textlots of more ')\n"
-     ]
-    }
-   ]
-  },
-  {
-   "cell_type": "code",
-   "source": [
-    "# View all documents in the database\n",
-    "print(\"All documents in the database:\")\n",
-    "for item in rag.db.items:\n",
-    "    print(\n",
-    "        f\"ID: {item.id}, Title: {item.meta_data['title']}, Text: {item.text[:100]}...\"\n",
-    "    )"
-   ],
-   "metadata": {
-    "colab": {
-     "base_uri": "https://localhost:8080/"
->>>>>>> 676638db
-    },
-    "id": "o9TzVv5GeZZ2",
-    "outputId": "bde56355-186c-4013-d702-b4530f82881b"
-   },
-   "execution_count": 10,
-   "outputs": [
-    {
-<<<<<<< HEAD
+    },
+    {
       "cell_type": "code",
       "execution_count": 10,
       "metadata": {
@@ -1037,19 +527,4 @@
   },
   "nbformat": 4,
   "nbformat_minor": 0
-=======
-     "output_type": "stream",
-     "name": "stdout",
-     "text": [
-      "All documents in the database:\n",
-      "ID: doc1, Title: Li Yin's profile, Text: My name is Li Yin, I love rock climbinglots of nonsense textlots of nonsense textlots of nonsense te...\n",
-      "ID: doc2, Title: Interviewing Li Yin, Text: lots of more nonsense textlots of more nonsense textlots of more nonsense textlots of more nonsense ...\n",
-      "ID: doc3, Title: Apple's profile, Text: Apple is a cute dog with black and tan furlots of nonsense textlots of nonsense textlots of nonsense...\n",
-      "ID: doc4, Title: Apple's characteristics, Text: lots of more nonsense textlots of more nonsense textlots of more nonsense textlots of more nonsense ...\n"
-     ]
-    }
-   ]
-  }
- ]
->>>>>>> 676638db
 }