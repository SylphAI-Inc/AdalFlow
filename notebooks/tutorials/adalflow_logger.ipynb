--- conflicted
+++ resolved
@@ -1,5 +1,4 @@
 {
-<<<<<<< HEAD
   "cells": [
     {
       "cell_type": "markdown",
@@ -18,6 +17,11 @@
         "Here we will have have a look at an example with a local DB using FAISS"
       ]
     },
+    "id": "-4c_AGBt3PlR",
+    "outputId": "275b050a-ce64-4b40-a5f9-4ccc12d92add"
+   },
+   "execution_count": 2,
+   "outputs": [
     {
       "cell_type": "code",
       "execution_count": 1,
@@ -200,155 +204,8 @@
         "\n",
         "root_logger.info(\"This is the log in the main file\")"
       ]
-=======
- "nbformat": 4,
- "nbformat_minor": 0,
- "metadata": {
-  "colab": {
-   "provenance": []
-  },
-  "kernelspec": {
-   "name": "python3",
-   "display_name": "Python 3"
-  },
-  "language_info": {
-   "name": "python"
-  }
- },
- "cells": [
-  {
-   "cell_type": "markdown",
-   "source": [
-    "# Adalflow RAG Playbook example\n",
-    "\n",
-    "There are different patterns to build a RAG:\n",
-    "\n",
-    "- RAG with separate data process pipeline and a RAG task pipeline. This fits into a scenario where there is lots of data in production database, and we preprocess the data to embeddings and then we build a RAG task pipeline that retrieves context in multiple stages.\n",
-    "\n",
-    "- RAG with dynamic data access and caching the embedding dynamically in a local storage.\n",
-    "\n",
-    "Here we will have have a look at an example with a local DB using FAISS"
-   ],
-   "metadata": {
-    "id": "lLGpv1fLLIjF"
-   }
-  },
-  {
-   "cell_type": "code",
-   "execution_count": 1,
-   "metadata": {
-    "id": "sfKEfaYC3Go7"
-   },
-   "outputs": [],
-   "source": [
-    "from IPython.display import clear_output\n",
-    "\n",
-    "!pip install -U adalflow[openai,groq,faiss-cpu]\n",
-    "\n",
-    "clear_output()"
-   ]
-  },
-  {
-   "cell_type": "code",
-   "source": [
-    "import os\n",
-    "from getpass import getpass\n",
-    "\n",
-    "# Prompt user to enter their API keys securely\n",
-    "openai_api_key = getpass(\"Please enter your OpenAI API key: \")\n",
-    "groq_api_key = getpass(\"Please enter your GROQ API key: \")\n",
-    "\n",
-    "# Set environment variables\n",
-    "os.environ[\"OPENAI_API_KEY\"] = openai_api_key\n",
-    "os.environ[\"GROQ_API_KEY\"] = groq_api_key\n",
-    "\n",
-    "print(\"API keys have been set.\")"
-   ],
-   "metadata": {
-    "colab": {
-     "base_uri": "https://localhost:8080/"
-    },
-    "id": "-4c_AGBt3PlR",
-    "outputId": "275b050a-ce64-4b40-a5f9-4ccc12d92add"
-   },
-   "execution_count": 2,
-   "outputs": [
-    {
-     "output_type": "stream",
-     "name": "stdout",
-     "text": [
-      "Please enter your OpenAI API key: ··········\n",
-      "Please enter your GROQ API key: ··········\n",
-      "API keys have been set.\n"
-     ]
-    }
-   ]
-  },
-  {
-   "cell_type": "markdown",
-   "source": [
-    "## Design\n",
-    "\n",
-    "Some libraries may use hooks [2] and callbacks [3] [4], or advanced web-based debugging tools [5] [6] [7]. Hooks and callbacks are conceptually similar in that they both allow users to execute custom code at specific points during the execution of a program. Both provide mechanisms to inject additional behavior in response to certain events or conditions, without modifying the core logic. PyTorch defines, registers, and executes hooks mainly in its base classes like nn.Module and Tensor, without polluting the functional and user-facing APIs.\n",
-    "\n",
-    "At this point, our objectives are:\n",
-    "\n",
-    "1. Maximize debugging capabilities via the simple logging module to keep the source code clean.\n",
-    "\n",
-    "2. Additionally, as we can’t always control the outputs of generators, we will provide customized logger and tracers(drop-in decorators) for them, for which we will explain in Tracing. This will not break the first objective.\n",
-    "\n",
-    "In the future, when we have more complex requirements from users, we will consider adding hooks/callbacks but we will do it in a way to keep the functional and user-facing APIs clean."
-   ],
-   "metadata": {
-    "id": "4NztjiLR_EQE"
-   }
-  },
-  {
-   "cell_type": "code",
-   "source": [
-    "import logging\n",
-    "\n",
-    "log = logging.getLogger(__name__)"
-   ],
-   "metadata": {
-    "id": "d2H1vYoC_F-g"
-   },
-   "execution_count": 3,
-   "outputs": []
-  },
-  {
-   "cell_type": "code",
-   "source": [
-    "from adalflow.utils.logger import get_logger\n",
-    "\n",
-    "\n",
-    "root_logger = get_logger()"
-   ],
-   "metadata": {
-    "id": "e2GxAapG_TJH"
-   },
-   "execution_count": 4,
-   "outputs": []
-  },
-  {
-   "cell_type": "code",
-   "source": [
-    "from adalflow.utils.logger import printc\n",
-    "\n",
-    "printc(\"All logging examples are done. Feeling green!\", color=\"green\")"
-   ],
-   "metadata": {
-    "colab": {
-     "base_uri": "https://localhost:8080/"
->>>>>>> 676638db
-    },
-    "id": "Yk4oiBFE_asG",
-    "outputId": "470e30dc-1b31-40c1-9e48-30754ae54b45"
-   },
-   "execution_count": 5,
-   "outputs": [
-    {
-<<<<<<< HEAD
+    },
+    {
       "cell_type": "markdown",
       "metadata": {
         "id": "Db1_Ob3X_gpe"
@@ -356,69 +213,8 @@
       "source": [
         "Separate library and application logs"
       ]
-=======
-     "output_type": "stream",
-     "name": "stdout",
-     "text": [
-      "\u001b[32m2024-11-28 13:39:41 - [<ipython-input-5-9bd1accb40e0>:3:<cell line: 3>] - All logging examples are done. Feeling green!\u001b[0m\n"
-     ]
-    }
-   ]
-  },
-  {
-   "cell_type": "markdown",
-   "source": [
-    "Set up all logs in one file\n",
-    "\n",
-    "Assume your source code is at src/task.py. You can log simply by:"
-   ],
-   "metadata": {
-    "id": "B8lmlT_9_nVP"
-   }
-  },
-  {
-   "cell_type": "code",
-   "source": [
-    "import logging\n",
-    "\n",
-    "log = logging.getLogger(__name__)\n",
-    "\n",
-    "\n",
-    "class Task:\n",
-    "    def __init__(self):\n",
-    "        log.info(\"This is a user program child logger\")"
-   ],
-   "metadata": {
-    "id": "o_Ru1myM_c-J"
-   },
-   "execution_count": 6,
-   "outputs": []
-  },
-  {
-   "cell_type": "code",
-   "source": [
-    "import logging\n",
-    "from adalflow.utils.logger import get_logger\n",
-    "\n",
-    "root_logger = get_logger(level=\"DEBUG\", save_dir=\"./logs\")  # log to ./logs/lib.log\n",
-    "\n",
-    "# run code from the library components such as generator\n",
-    "# ....\n",
-    "\n",
-    "root_logger.info(\"This is the log in the main file\")"
-   ],
-   "metadata": {
-    "colab": {
-     "base_uri": "https://localhost:8080/"
->>>>>>> 676638db
-    },
-    "id": "o7YPjEZk_ehg",
-    "outputId": "ad0f58e9-6f5c-4d00-e737-2fa1ad5ebd85"
-   },
-   "execution_count": 7,
-   "outputs": [
-    {
-<<<<<<< HEAD
+    },
+    {
       "cell_type": "code",
       "execution_count": 8,
       "metadata": {
@@ -450,44 +246,4 @@
   },
   "nbformat": 4,
   "nbformat_minor": 0
-=======
-     "output_type": "stream",
-     "name": "stdout",
-     "text": [
-      "2024-11-28 13:39:46 - <ipython-input-7-f4c1161cc964> - INFO - [<ipython-input-7-f4c1161cc964>:9:<cell line: 9>] - This is the log in the main file\n"
-     ]
-    }
-   ]
-  },
-  {
-   "cell_type": "markdown",
-   "source": [
-    "Separate library and application logs"
-   ],
-   "metadata": {
-    "id": "Db1_Ob3X_gpe"
-   }
-  },
-  {
-   "cell_type": "code",
-   "source": [
-    "from adalflow.utils.logger import get_logger\n",
-    "\n",
-    "app_logger = get_logger(\n",
-    "    name=\"my_app\", level=\"DEBUG\", save_dir=\"./logs\"\n",
-    ")  # log to ./logs/my_app.log\n",
-    "\n",
-    "\n",
-    "class Task:\n",
-    "    def __init__(self):\n",
-    "        app_logger.info(\"This is a user program child logger\")"
-   ],
-   "metadata": {
-    "id": "rQWuFnUc_gNm"
-   },
-   "execution_count": 8,
-   "outputs": []
-  }
- ]
->>>>>>> 676638db
 }