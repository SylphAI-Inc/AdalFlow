--- conflicted
+++ resolved
@@ -17,9 +17,6 @@
     # Specify the directories you want to process
     add_reference_labels("./source/apis/core")
     add_reference_labels("./source/apis/components")
-<<<<<<< HEAD
-    add_reference_labels("./source/apis/utils")
-=======
     add_reference_labels("./source/apis/eval")
     add_reference_labels("./source/apis/prompts")
->>>>>>> a74a1ac4
+    add_reference_labels("./source/apis/utils")