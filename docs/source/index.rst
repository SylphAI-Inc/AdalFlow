
.. image:: https://raw.githubusercontent.com/SylphAI-Inc/LightRAG/main/docs/source/_static/images/LightRAG-logo-doc.jpeg
   :width: 100%
   :alt: LightRAG Logo




.. raw:: html

   <p align="center">


    <a href="https://colab.research.google.com/drive/1TKw_JHE42Z_AWo8UuRYZCO2iuMgyslTZ?usp=sharing">
        <img alt="Try Quickstart in Colab" src="https://colab.research.google.com/assets/colab-badge.svg">
    </a>
   </p>

   <div style="text-align: center; margin-bottom: 20px;">
      <a href="https://pypi.org/project/lightRAG/"><img src="https://img.shields.io/pypi/v/lightRAG?style=flat-square" alt="PyPI Version"></a>
      <a href="https://github.com/SylphAI-Inc/LightRAG" style="display: inline-block; margin-left: 10px;">
         <img src="https://img.shields.io/badge/GitHub-LightRAG-blue?logo=github&style=flat-square" alt="GitHub Repo">
      </a>
      <a href="https://star-history.com/#SylphAI-Inc/LightRAG"><img src="https://img.shields.io/github/stars/SylphAI-Inc/LightRAG?style=flat-square" alt="GitHub Stars"></a>
      <a href="https://discord.gg/ezzszrRZvT">
        <img alt="discord-invite" src="https://dcbadge.vercel.app/api/server/ezzszrRZvT?style=flat">
      </a>
      <a href="https://opensource.org/license/MIT"><img src="https://img.shields.io/github/license/SylphAI-Inc/LightRAG" alt="License"></a>
   </div>



..  <a href="https://pypistats.org/packages/lightRAG"><img src="https://img.shields.io/pypi/dm/lightRAG?style=flat-square" alt="PyPI Downloads"></a>


.. raw:: html

    <h1 style="text-align: center; font-size: 2em; margin-top: 10px;">⚡ The Lightning Library for Large Language Model Applications ⚡</h1>

    <div style="text-align: center;">
        <p>
            <em>LightRAG</em> helps developers build and optimize <em>Retriever-Agent-Generator</em> pipelines.<br>
            Embracing a design philosophy similar to PyTorch, it is light, modular, and robust, with a 100% readable codebase.
        </p>
    </div>









.. and Customizability


Light
~~~~~~~~~~~~~~~~~~~~~~~~~~~~~~
LightRAG shares similar design pattern as `PyTorch` for deep learning modeling.
We provide developers with fundamental building blocks of *100% clarity and simplicity*.

- Only two fundamental but powerful base classes: `Component` for the pipeline and `DataClass` for data interaction with LLMs.
- A highly readable codebase and less than two levels of class inheritance. :doc:`tutorials/class_hierarchy`.
- We maximize the library's tooling and prompting capabilities to minimize the reliance on LLM API features such as tools and JSON format.
- The result is a library with bare minimum abstraction, providing developers with *maximum customizability*.


.. grid:: 1
   :gutter: 1

   .. grid-item-card::  PyTorch

      .. code-block:: python

            import torch
            import torch.nn as nn

            class Net(nn.Module):
               def __init__(self):
                  super(Net, self).__init__()
                  self.conv1 = nn.Conv2d(1, 32, 3, 1)
                  self.conv2 = nn.Conv2d(32, 64, 3, 1)
                  self.dropout1 = nn.Dropout2d(0.25)
                  self.dropout2 = nn.Dropout2d(0.5)
                  self.fc1 = nn.Linear(9216, 128)
                  self.fc2 = nn.Linear(128, 10)

               def forward(self, x):
                  x = self.conv1(x)
                  x = self.conv2(x)
                  x = self.dropout1(x)
                  x = self.dropout2(x)
                  x = self.fc1(x)
                  return self.fc2(x)

   .. grid-item-card::  LightRAG

      .. code-block:: python

         from lightrag.core import Component, Generator
         from lightrag.components.model_client import GroqAPIClient


         class SimpleQA(Component):
            def __init__(self):
               super().__init__()
               template = r"""<SYS>
               You are a helpful assistant.
               </SYS>
               User: {{input_str}}
               You:
               """
               self.generator = Generator(
                     model_client=GroqAPIClient(),
                     model_kwargs={"model": "llama3-8b-8192"},
                     template=template,
               )

            def call(self, query):
               return self.generator({"input_str": query})

            async def acall(self, query):
               return await self.generator.acall({"input_str": query})

.. - We use 10X less code than other libraries to achieve 10X more robustness and flexibility.


.. Each developer has unique data needs to build their own models/components, experiment with In-context Learning (ICL) or model finetuning, and deploy the LLM applications to production. This means the library must provide fundamental lower-level building blocks and strive for clarity and simplicity:



Modular
~~~~~~~~~~~~~~~~~~~~~~~~~~~~~~~~~~~~~~~~~~~

LightRAG resembles PyTorch in the way that we provide a modular and composable structure for developers to build and to optimize their LLM applications.

- `Component` and `DataClass` are to LightRAG for LLM Applications what  `module` and `Tensor` are to PyTorch for deep learning modeling.
- `ModelClient` to bridge the gap between the LLM API and the LightRAG pipeline.
- `Orchestrator` components like `Retriever`, `Embedder`, `Generator`, and `Agent` are all model-agnostic (you can use the component on different models from different providers).


Similar to the PyTorch `module`, our `Component` provides excellent visualization of the pipeline structure.

.. code-block::

   SimpleQA(
      (generator): Generator(
         model_kwargs={'model': 'llama3-8b-8192'},
         (prompt): Prompt(
            template: <SYS>
                  You are a helpful assistant.
                  </SYS>
                  User: {{input_str}}
                  You:
                  , prompt_variables: ['input_str']
         )
         (model_client): GroqAPIClient()
      )
   )

To switch to `gpt-3.5-turbo` by OpenAI, simply update the `model_client`` and `model_kwargs` in the Generator component.

.. code-block:: python

   from lightrag.components.model_client import OpenAIClient

   self.generator = Generator(
        model_client=OpenAIClient(),
        model_kwargs={"model": "gpt-3.5-turbo"},
        template=template,
    )


.. and Robustness


Robust
~~~~~~~~~~~~~~~~~~~~~~~~~~~~~~~~~~~~~~~~~~~
Our simplicity did not come from doing less.
On the contrary, we have to do more and go deeper and wider on any topic to offer developers *maximum control and robustness*.

- LLMs are sensitive to the prompt. We allow developers full control over their prompts without relying on LLM API features such as tools and JSON format with components like `Prompt`, `OutputParser`, `FunctionTool`, and `ToolManager`.
- Our goal is not to optimize for integration, but to provide a robust abstraction with representative examples. See this in :ref:`ModelClient<tutorials-model_client>` and :ref:`Retriever<tutorials-retriever>` components.
- All integrations, such as different API SDKs, are formed as optional packages but all within the same library. You can easily switch to any models from different providers that we officially support.



.. Coming from a deep AI research background, we understand that the more control and transparency developers have over their prompts, the better. In default:

.. - LightRAG simplifies what developers need to send to LLM proprietary APIs to just two messages each time: a `system message` and a `user message`. This minimizes reliance on and manipulation by API providers.

.. - LightRAG provides advanced tooling for developers to build `agents`, `tools/function calls`, etc., without relying on any proprietary API provider's 'advanced' features such as `OpenAI` assistant, tools, and JSON format

.. It is the future of LLM applications

Unites Research and Production
~~~~~~~~~~~~~~~~~~~~~~~~~~~~~~~~~~~~~~
Our team has experience in both AI research and production.
We are building a library that unites the two worlds, forming a healthy LLM application ecosystem.

- To resemble the PyTorch library makes it easier for LLM researchers to use the library.
- Researchers building on LightRAG enable production engineers to easily adopt, test, and iterate on their production data.
- Our 100% control and clarity of the source code further make it easy for product teams to build on and for researchers to extend their new methods.


.. toctree::
   :glob:
   :maxdepth: 1
   :hidden:

   get_started/index




.. toctree::
   :glob:
   :maxdepth: 1
   :hidden:

   tutorials/index
   .. :caption: Tutorials - How each part works
   .. :hidden:


.. Hide the use cases for now
   toctree::
   .. :maxdepth: 1
   .. :caption: Use Cases - How different parts are used to build various LLM applications
   .. :hidden:

   .. tutorials/index


.. toctree::
   :glob:
   :maxdepth: 1
   :hidden:

   apis/index


      .. :caption: Benchmarks

      .. Manually add documents for the code in benchmarks


..    :glob:
..    :maxdepth: 1
..    :caption: Resources

..    resources/index

<<<<<<< HEAD
.. .. toctree::
..    :glob:
..    :maxdepth: 1
..    :caption: Contributors
..    :hidden:
=======
.. hide the for contributors now
>>>>>>> f83baf60

   .. :glob:
   .. :maxdepth: 1
   .. :caption: For Contributors
   .. :hidden:

   .. contributor/index<|MERGE_RESOLUTION|>--- conflicted
+++ resolved
@@ -252,15 +252,7 @@
 
 ..    resources/index
 
-<<<<<<< HEAD
-.. .. toctree::
-..    :glob:
-..    :maxdepth: 1
-..    :caption: Contributors
-..    :hidden:
-=======
 .. hide the for contributors now
->>>>>>> f83baf60
 
    .. :glob:
    .. :maxdepth: 1
